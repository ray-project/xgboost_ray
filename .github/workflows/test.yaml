--- conflicted
+++ resolved
@@ -60,11 +60,6 @@
         python -m pytest -v --durations=0 -x test_fault_tolerance.py
         python -m pytest -v --durations=0 -x test_end_to_end.py
         popd
-<<<<<<< HEAD
-        pushd examples/
-        for f in *.py; do echo "running $f" && python "$f" || exit 1 ; done
-        echo "running xgboost-tune" && python simple.py --tune
-=======
       # pushd examples/
       # for f in *.py; do echo "running $f" && python "$f" || exit 1 ; done
->>>>>>> 5828a2e0
+      # echo "running xgboost-tune" && python simple.py --tune