--- conflicted
+++ resolved
@@ -364,17 +364,9 @@
         if isinstance(self.data, str):
             if os.path.isdir(self.data):
                 if self.filetype == RayFileType.PARQUET:
-<<<<<<< HEAD
                     self.data = sorted(glob.glob(f"{self.data}/**/*.parquet"))
                 elif self.filetype == RayFileType.CSV:
                     self.data = sorted(glob.glob(f"{self.data}/**/*.csv"))
-=======
-                    self.data = list(
-                        sorted(glob.glob(f"{self.data}/**/*.parquet")))
-                elif self.filetype == RayFileType.CSV:
-                    self.data = list(
-                        sorted(glob.glob(f"{self.data}/**/*.csv")))
->>>>>>> 5828a2e0
                 else:
                     invalid_data = True
             elif os.path.exists(self.data):
