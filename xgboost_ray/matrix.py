import glob
import math
import uuid
from enum import Enum
from typing import Union, Optional, Tuple, Iterable, List, Dict, Sequence, \
    Callable, Type

from ray.actor import ActorHandle

try:
    import cupy as cp
except ImportError:
    cp = None

import numpy as np
import pandas as pd
import xgboost as xgb

import os

import ray
from ray import logger

from xgboost_ray.util import Unavailable
from xgboost_ray.data_sources import DataSource, data_sources, RayFileType

try:
    from ray.util.data import MLDataset
except ImportError:
    MLDataset = Unavailable

from xgboost.core import DataIter

Data = Union[str, List[str], np.ndarray, pd.DataFrame, pd.Series, MLDataset]


def concat_dataframes(dfs: List[Optional[pd.DataFrame]]):
    filtered = [df for df in dfs if df is not None]
    return pd.concat(filtered, ignore_index=True, copy=False)


class RayShardingMode(Enum):
    """Enum for different modes of sharding the data.

    ``RayShardingMode.INTERLEAVED`` will divide the data
    per row, i.e. every i-th row will be passed to the first worker,
    every (i+1)th row to the second worker, etc.

    ``RayShardingMode.BATCH`` will divide the data in batches, i.e.
    the first 0-(m-1) rows will be passed to the first worker, the
    m-(2m-1) rows to the second worker, etc.

    ``RayShardingMode.FIXED`` is set automatically when using a distributed
    data source that assigns actors to specific data shards on initialization
    and then keeps these fixed.
    """
    INTERLEAVED = 1
    BATCH = 2
    FIXED = 3


class RayDataIter(DataIter):
    def __init__(
            self,
            data: List[Data],
            label: List[Optional[Data]],
            missing: Optional[float],
            weight: List[Optional[Data]],
            base_margin: List[Optional[Data]],
            label_lower_bound: List[Optional[Data]],
            label_upper_bound: List[Optional[Data]],
            feature_names: Optional[List[str]],
            feature_types: Optional[List[np.dtype]],
    ):
        super(RayDataIter, self).__init__()

        assert cp is not None

        self._data = data
        self._label = label
        self._missing = missing
        self._weight = weight
        self._base_margin = base_margin
        self._label_lower_bound = label_lower_bound
        self._label_upper_bound = label_upper_bound
        self._feature_names = feature_names
        self._feature_types = feature_types

        self._iter = 0

    def __len__(self):
        return sum(len(shard) for shard in self._data)

    def reset(self):
        self._iter = 0

    def _prop(self, ref):
        if ref is None:
            return None
        item = ref[self._iter]
        if item is None:
            return None
        if not isinstance(item, cp.ndarray):
            item = cp.array(item.values)
        return item

    def next(self, input_data: Callable):
        if self._iter >= len(self._data):
            return 0
        input_data(
            data=self._prop(self._data),
            label=self._prop(self._label),
            weight=self._prop(self._weight),
            group=None,
            label_lower_bound=self._prop(self._label_lower_bound),
            label_upper_bound=self._prop(self._label_upper_bound),
            feature_names=self._feature_names,
            feature_types=self._feature_types)
        self._iter += 1
        return 1


class _RayDMatrixLoader:
    def __init__(self,
                 data: Data,
                 label: Optional[Data] = None,
                 missing: Optional[float] = None,
                 weight: Optional[Data] = None,
                 base_margin: Optional[Data] = None,
                 label_lower_bound: Optional[Data] = None,
                 label_upper_bound: Optional[Data] = None,
                 feature_names: Optional[List[str]] = None,
                 feature_types: Optional[List[np.dtype]] = None,
                 filetype: Optional[RayFileType] = None,
                 ignore: Optional[List[str]] = None,
                 **kwargs):
        self.data = data
        self.label = label
        self.missing = missing
        self.weight = weight
        self.base_margin = base_margin
        self.label_lower_bound = label_lower_bound
        self.label_upper_bound = label_upper_bound
        self.feature_names = feature_names
        self.feature_types = feature_types

        self.data_source = None
        self.actor_shards = None

        self.filetype = filetype
        self.ignore = ignore
        self.kwargs = kwargs

        check = None
        if isinstance(data, str):
            check = data
        elif isinstance(data, Sequence) and isinstance(data[0], str):
            check = data[0]

        if check is not None:
            if not self.filetype:
                # Try to guess filetype
                for data_source in data_sources:
                    self.filetype = data_source.get_filetype(check)
                    if self.filetype:
                        break
                if not self.filetype:
                    raise ValueError(
                        f"File or stream ({check}) specified as data source, "
                        "but filetype could not be detected. "
                        "\nFIX THIS by passing "
                        "the `filetype` parameter to the RayDMatrix. Use the "
                        "`RayFileType` enum for this.")

    def get_data_source(self) -> Type[DataSource]:
        raise NotImplementedError

<<<<<<< HEAD
    def assert_enough_shards_for_actors(self, num_actors: int):
        """Assert that we have enough shards to split across actors."""
        # Pass per default
        pass
=======
    def update_matrix_properties(self, matrix: xgb.DMatrix):
        data_source = self.get_data_source()
        data_source.update_feature_names(matrix, self.feature_names)
>>>>>>> 9e80edd3

    def assign_shards_to_actors(self, actors: Sequence[ActorHandle]) -> bool:
        """Assign data shards to actors.

        Returns True if shards were assigned to actors. In that case, the
        sharding mode should be adjusted to ``RayShardingMode.FIXED``.
        Returns False otherwise.
        """
        return False

    def _split_dataframe(
            self, local_data: pd.DataFrame, data_source: Type[DataSource]
    ) -> Tuple[pd.DataFrame, Optional[pd.Series], Optional[pd.Series],
               Optional[pd.Series], Optional[pd.Series], Optional[pd.Series]]:
        """
        Split dataframe into

        `features`, `labels`, `weight`, `base_margin`, `label_lower_bound`,
        `label_upper_bound`

        """
        exclude_cols: List[str] = []  # Exclude these columns from `x`

        label, exclude = data_source.get_column(local_data, self.label)
        if exclude:
            exclude_cols.append(exclude)

        weight, exclude = data_source.get_column(local_data, self.weight)
        if exclude:
            exclude_cols.append(exclude)

        base_margin, exclude = data_source.get_column(local_data,
                                                      self.base_margin)
        if exclude:
            exclude_cols.append(exclude)

        label_lower_bound, exclude = data_source.get_column(
            local_data, self.label_lower_bound)
        if exclude:
            exclude_cols.append(exclude)

        label_upper_bound, exclude = data_source.get_column(
            local_data, self.label_upper_bound)
        if exclude:
            exclude_cols.append(exclude)

        x = local_data
        if exclude_cols:
            x = x[x.columns.difference(exclude_cols)]

        return x, label, weight, base_margin, label_lower_bound, \
            label_upper_bound

    def load_data(self,
                  num_actors: int,
                  sharding: RayShardingMode,
                  rank: Optional[int] = None) -> Tuple[Dict, int]:
        raise NotImplementedError


class _CentralRayDMatrixLoader(_RayDMatrixLoader):
    """Load full dataset from a central location and put into object store"""

    def get_data_source(self) -> Type[DataSource]:
        if self.data_source:
            return self.data_source

        data_source = None
        for source in data_sources:
            if not source.supports_central_loading:
                continue

            try:
                if source.is_data_type(self.data, self.filetype):
                    data_source = source
                    break
            except Exception as exc:
                # If checking the data throws an exception, the data source
                # is not available.
                logger.warning(
                    f"Checking data source {source.__name__} failed "
                    f"with exception: {exc}")
                continue

        if not data_source:
            raise ValueError(
                "Unknown data source type: {} with FileType: {}."
                "\nFIX THIS by passing a supported data type. Supported "
                "data types include pandas.DataFrame, pandas.Series, "
                "np.ndarray, and CSV/Parquet file paths. If you specify a "
                "file, path, consider passing the `filetype` argument to "
                "specify the type of the source. Use the `RayFileType` "
                "enum for that.".format(type(self.data), self.filetype))

        if self.label is not None and not isinstance(self.label, str) and \
                not type(self.data) != type(self.label):  # noqa: E721:
            # Label is an object of a different type than the main data.
            # We have to make sure they are compatible
            if not data_source.is_data_type(self.label):
                raise ValueError(
                    "The passed `data` and `label` types are not compatible."
                    "\nFIX THIS by passing the same types to the "
                    "`RayDMatrix` - e.g. a `pandas.DataFrame` as `data` "
                    "and `label`. The `label` can always be a string. Got "
                    "{} for the main data and {} for the label.".format(
                        type(self.data), type(self.label)))

        self.data_source = data_source
        return self.data_source

    def load_data(self,
                  num_actors: int,
                  sharding: RayShardingMode,
                  rank: Optional[int] = None) -> Tuple[Dict, int]:
        """
        Load data into memory
        """
        if not ray.is_initialized():
            ray.init()

        if "OMP_NUM_THREADS" in os.environ:
            del os.environ["OMP_NUM_THREADS"]

        data_source = self.get_data_source()

        max_num_shards = data_source.get_n(self.data)
        if num_actors > max_num_shards:
            raise RuntimeError(
                f"Trying to shard data for {num_actors} actors, but the "
                f"maximum number of shards (i.e. the number of data rows) "
                f"is {max_num_shards}. Consider using fewer actors.")

        # We're doing central data loading here, so we don't pass any indices,
        # yet. Instead, we'll be selecting the rows below.
        local_df = data_source.load_data(
            self.data, ignore=self.ignore, indices=None)
        x, y, w, b, ll, lu = self._split_dataframe(
            local_df, data_source=data_source)

        if isinstance(x, list):
            n = sum(len(a) for a in x)
        else:
            n = len(x)

        refs = {}
        for i in range(num_actors):
            # Here we actually want to split the data.
            indices = _get_sharding_indices(sharding, i, num_actors, n)
            actor_refs = {
                "data": ray.put(x.iloc[indices]),
                "label": ray.put(y.iloc[indices] if y is not None else None),
                "weight": ray.put(w.iloc[indices] if w is not None else None),
                "base_margin": ray.put(b.iloc[indices]
                                       if b is not None else None),
                "label_lower_bound": ray.put(ll.iloc[indices]
                                             if ll is not None else None),
                "label_upper_bound": ray.put(lu.iloc[indices]
                                             if lu is not None else None)
            }
            refs[i] = actor_refs

        return refs, n


class _DistributedRayDMatrixLoader(_RayDMatrixLoader):
    """Load each shard individually."""

    def get_data_source(self) -> Type[DataSource]:
        if self.data_source:
            return self.data_source

        invalid_data = False
        if isinstance(self.data, str):
            if self.filetype == RayFileType.PETASTORM:
                self.data = [self.data]
            elif os.path.isdir(self.data):
                if self.filetype == RayFileType.PARQUET:
                    self.data = sorted(glob.glob(f"{self.data}/**/*.parquet"))
                elif self.filetype == RayFileType.CSV:
                    self.data = sorted(glob.glob(f"{self.data}/**/*.csv"))
                else:
                    invalid_data = True
            elif os.path.exists(self.data):
                self.data = [self.data]
            else:
                invalid_data = True

        # Todo (krfricke): It would be good to have a more general way to
        # check for compatibility here. Combine with test below?
        if not isinstance(self.data, (Iterable, MLDataset)) or invalid_data:
            raise ValueError(
                f"Distributed data loading only works with already "
                f"distributed datasets. These should be specified through a "
                f"list of locations (or a single string). "
                f"Got: {type(self.data)}."
                f"\nFIX THIS by passing a list of files (e.g. on S3) to the "
                f"RayDMatrix.")

        if self.label is not None and not isinstance(self.label, str):
            raise ValueError(
                f"Invalid `label` value for distributed datasets: "
                f"{self.label}. Only strings are supported. "
                f"\nFIX THIS by passing a string indicating the label "
                f"column of the dataset as the `label` argument.")

        data_source = None
        for source in data_sources:
            if not source.supports_distributed_loading:
                continue

            try:
                if source.is_data_type(self.data, self.filetype):
                    data_source = source
                    break
            except Exception as exc:
                # If checking the data throws an exception, the data source
                # is not available.
                logger.warning(
                    f"Checking data source {source.__name__} failed "
                    f"with exception: {exc}")
                continue

        if not data_source:
            raise ValueError(
                f"Invalid data source type: {type(self.data)} "
                f"with FileType: {self.filetype} for a distributed dataset."
                "\nFIX THIS by passing a supported data type. Supported "
                "data types for distributed datasets are a list of "
                "CSV or Parquet sources as well as Ray MLDatasets.")

        self.data_source = data_source
        return self.data_source

    def assert_enough_shards_for_actors(self, num_actors: int):
        data_source = self.get_data_source()

        max_num_shards = data_source.get_n(self.data)
        if num_actors > max_num_shards:
            raise RuntimeError(
                f"Trying to shard data for {num_actors} actors, but the "
                f"maximum number of shards is {max_num_shards}. If you "
                f"want to shard the dataset by rows, consider "
                f"centralized loading by passing `distributed=False` to "
                f"the `RayDMatrix`. Otherwise consider using fewer actors "
                f"or re-partitioning your data.")

    def assign_shards_to_actors(self, actors: Sequence[ActorHandle]) -> bool:
        if not isinstance(self.label, str):
            # Currently we only support fixed data sharding for datasets
            # that contain both the label and the data.
            return False

        if self.actor_shards:
            # Only assign once
            return True

        data_source = self.get_data_source()
        data, actor_shards = data_source.get_actor_shards(self.data, actors)
        if not actor_shards:
            return False

        self.data = data
        self.actor_shards = actor_shards
        return True

    def load_data(self,
                  num_actors: int,
                  sharding: RayShardingMode,
                  rank: Optional[int] = None) -> Tuple[Dict, int]:
        """
        Load data into memory
        """
        if rank is None or not ray.is_initialized:
            raise ValueError(
                "Distributed loading should be done by the actors, not by the"
                "driver program. "
                "\nFIX THIS by refraining from calling `RayDMatrix.load()` "
                "manually for distributed datasets. Hint: You can check if "
                "`RayDMatrix.distributed` is set to True or False.")

        if "OMP_NUM_THREADS" in os.environ:
            del os.environ["OMP_NUM_THREADS"]

        data_source = self.get_data_source()

        if self.actor_shards:
            if rank is None:
                raise RuntimeError(
                    "Distributed loading requires a rank to be passed, "
                    "got None")
            rank_shards = self.actor_shards[rank]
            local_df = data_source.load_data(
                self.data, indices=rank_shards, ignore=self.ignore)
            x, y, w, b, ll, lu = self._split_dataframe(
                local_df, data_source=data_source)

            if isinstance(x, list):
                n = sum(len(a) for a in x)
            else:
                n = len(x)
        else:
            n = data_source.get_n(self.data)
            indices = _get_sharding_indices(sharding, rank, num_actors, n)

            if not indices:
                x, y, w, b, ll, lu = None, None, None, None, None, None
                n = 0
            else:
                local_df = data_source.load_data(
                    self.data, ignore=self.ignore, indices=indices)
                x, y, w, b, ll, lu = self._split_dataframe(
                    local_df, data_source=data_source)

                if isinstance(x, list):
                    n = sum(len(a) for a in x)
                else:
                    n = len(x)

        refs = {
            rank: {
                "data": ray.put(x),
                "label": ray.put(y),
                "weight": ray.put(w),
                "base_margin": ray.put(b),
                "label_lower_bound": ray.put(ll),
                "label_upper_bound": ray.put(lu)
            }
        }

        return refs, n


class RayDMatrix:
    """XGBoost on Ray DMatrix class.

    This is the data object that the training and prediction functions
    expect. This wrapper manages distributed data by sharding the data for the
    workers and storing the shards in the object store.

    If this class is called without the ``num_actors`` argument, it will
    be lazy loaded. Thus, it will return immediately and only load the data
    and store it in the Ray object store after ``load_data(num_actors)`` or
    ``get_data(rank, num_actors)`` is called.

    If this class is instantiated with the ``num_actors`` argument, it will
    directly load the data and store them in the object store. If this should
    be deferred, pass ``lazy=True`` as an argument.

    Loading the data will store it in the Ray object store. This object then
    stores references to the data shards in the Ray object store. Actors
    can request these shards with the ``get_data(rank)`` method, returning
    dataframes according to the actor rank.

    The total number of actors has to remain constant and cannot be changed
    once it has been set.

    Args:
        data: Data object. Can be a pandas dataframe, pandas series,
            numpy array, Ray MLDataset, modin dataframe, string pointing to
            a csv or parquet file, or list of strings pointing to csv or
            parquet files.
        label: Optional label object. Can be a pandas series, numpy array,
            modin series, string pointing to a csv or parquet file, or
            a string indicating the column of the data dataframe that
            contains the label. If this is not a string it must be of the
            same type as the data argument.
        num_actors: Number of actors to shard this data for. If this is
            not None, data will be loaded and stored into the object store
            after initialization. If this is None, it will be set by
            the ``xgboost_ray.train()`` function, and it will be loaded and
            stored in the object store then. Defaults to None (
        filetype (Optional[RayFileType]): Type of data to read.
            This is disregarded if a data object like a pandas dataframe
            is passed as the ``data`` argument. For filenames,
            the filetype is automaticlly detected via the file name
            (e.g. ``.csv`` will be detected as ``RayFileType.CSV``).
            Passing this argument will overwrite the detected filename.
            If the filename cannot be determined from the ``data`` object,
            passing this is mandatory. Defaults to ``None`` (auto detection).
        ignore (Optional[List[str]]): Exclude these columns from the
            dataframe after loading the data.
        distributed (Optional[bool]): If True, use distributed loading
            (each worker loads a share of the dataset). If False, use
            central loading (the head node loads the whole dataset and
            distributed it). If None, auto-detect and default to
            distributed loading, if possible.
        sharding (RayShardingMode): How to shard the data for different
            workers. ``RayShardingMode.INTERLEAVED`` will divide the data
            per row, i.e. every i-th row will be passed to the first worker,
            every (i+1)th row to the second worker, etc.
            ``RayShardingMode.BATCH`` will divide the data in batches, i.e.
            the first 0-(m-1) rows will be passed to the first worker, the
            m-(2m-1) rows to the second worker, etc. Defaults to
            ``RayShardingMode.INTERLEAVED``. If using distributed data
            loading, sharding happens on a per-file basis, and not on a
            per-row basis, i.e. For interleaved every ith *file* will be
            passed into the first worker, etc.
        lazy (bool): If ``num_actors`` is passed, setting this to ``True``
            will defer data loading and storing until ``load_data()`` or
            ``get_data()`` is called. Defaults to ``False``.
        **kwargs: Keyword arguments will be passed to the data loading
            function. For instance, with ``RayFileType.PARQUET``, these
            arguments will be passed to ``pandas.read_parquet()``.


    .. code-block:: python

        from xgboost_ray import RayDMatrix, RayFileType

        files = ["data_one.parquet", "data_two.parquet"]

        columns = ["feature_1", "feature_2", "label_column"]

        dtrain = RayDMatrix(
            files,
            num_actors=4,  # Will shard the data for four workers
            label="label_column",  # Will select this column as the label
            columns=columns,  # Will be passed to `pandas.read_parquet()`
            filetype=RayFileType.PARQUET)

    """

    def __init__(self,
                 data: Data,
                 label: Optional[Data] = None,
                 weight: Optional[Data] = None,
                 base_margin: Optional[Data] = None,
                 missing: Optional[float] = None,
                 label_lower_bound: Optional[Data] = None,
                 label_upper_bound: Optional[Data] = None,
                 feature_names: Optional[List[str]] = None,
                 feature_types: Optional[List[np.dtype]] = None,
                 num_actors: Optional[int] = None,
                 filetype: Optional[RayFileType] = None,
                 ignore: Optional[List[str]] = None,
                 distributed: Optional[bool] = None,
                 sharding: RayShardingMode = RayShardingMode.INTERLEAVED,
                 lazy: bool = False,
                 **kwargs):

        self._uid = uuid.uuid4().int

        self.feature_names = feature_names
        self.feature_types = feature_types
        self.missing = missing

        self.num_actors = num_actors
        self.sharding = sharding

        if distributed is None:
            distributed = _detect_distributed(data)
        else:
            if distributed and not _can_load_distributed(data):
                raise ValueError(
                    f"You passed `distributed=True` to the `RayDMatrix` but "
                    f"the specified data source of type {type(data)} cannot "
                    f"be loaded in a distributed fashion. "
                    f"\nFIX THIS by passing a list of sources (e.g. parquet "
                    f"files stored in a network location) instead.")

        self.distributed = distributed

        if self.distributed:
            self.loader = _DistributedRayDMatrixLoader(
                data=data,
                label=label,
                missing=missing,
                weight=weight,
                base_margin=base_margin,
                label_lower_bound=label_lower_bound,
                label_upper_bound=label_upper_bound,
                feature_names=feature_names,
                feature_types=feature_types,
                filetype=filetype,
                ignore=ignore,
                **kwargs)
        else:
            self.loader = _CentralRayDMatrixLoader(
                data=data,
                label=label,
                missing=missing,
                weight=weight,
                base_margin=base_margin,
                label_lower_bound=label_lower_bound,
                label_upper_bound=label_upper_bound,
                feature_names=feature_names,
                feature_types=feature_types,
                filetype=filetype,
                ignore=ignore,
                **kwargs)

        self.refs: Dict[int, Dict[str, ray.ObjectRef]] = {}
        self.n = None

        self.loaded = False

        if not distributed and num_actors is not None and not lazy:
            self.load_data(num_actors)

    @property
    def has_label(self):
        return self.loader.label is not None

    def assign_shards_to_actors(self, actors: Sequence[ActorHandle]) -> bool:
        success = self.loader.assign_shards_to_actors(actors)
        if success:
            self.sharding = RayShardingMode.FIXED
        return success

    def assert_enough_shards_for_actors(self, num_actors: int):
        self.loader.assert_enough_shards_for_actors(num_actors=num_actors)

    def load_data(self,
                  num_actors: Optional[int] = None,
                  rank: Optional[int] = None):
        """Load data, putting it into the Ray object store.

        If a rank is given, only data for this rank is loaded (for
        distributed data sources only).
        """
        if not self.loaded:
            if num_actors is not None:
                if self.num_actors is not None \
                        and num_actors != self.num_actors:
                    raise ValueError(
                        f"The `RayDMatrix` was initialized or `load_data()`"
                        f"has been called with a different numbers of"
                        f"`actors`. Existing value: {self.num_actors}. "
                        f"Current value: {num_actors}."
                        f"\nFIX THIS by not instantiating the matrix with "
                        f"`num_actors` and making sure calls to `load_data()` "
                        f"or `get_data()` use the same numbers of actors "
                        f"at each call.")
                self.num_actors = num_actors
            if self.num_actors is None:
                raise ValueError(
                    "Trying to load data for `RayDMatrix` object, but "
                    "`num_actors` is not set."
                    "\nFIX THIS by passing `num_actors` on instantiation "
                    "of the `RayDMatrix` or when calling `load_data()`.")
            refs, self.n = self.loader.load_data(
                self.num_actors, self.sharding, rank=rank)
            self.refs.update(refs)
            self.loaded = True

    def get_data(
            self, rank: int, num_actors: Optional[int] = None
    ) -> Dict[str, Union[None, pd.DataFrame, List[Optional[pd.DataFrame]]]]:
        """Get data, i.e. return dataframe for a specific actor.

        This method is called from an actor, given its rank and the
        total number of actors. If the data is not yet loaded, loading
        is triggered.
        """
        self.load_data(num_actors=num_actors, rank=rank)

        refs = self.refs[rank]
        ray.get(list(refs.values()))

        data = {k: ray.get(v) for k, v in refs.items()}

        return data

    def unload_data(self):
        """Delete object references to clear object store"""
        for rank in list(self.refs.keys()):
            for name in list(self.refs[rank].keys()):
                del self.refs[rank][name]
        self.loaded = False

    def update_matrix_properties(self, matrix: xgb.DMatrix):
        self.loader.update_matrix_properties(matrix)

    def __hash__(self):
        return self._uid

    def __eq__(self, other):
        return self.__hash__() == other.__hash__()


class RayDeviceQuantileDMatrix(RayDMatrix):
    """Currently just a thin wrapper for type detection"""

    def __init__(self,
                 data: Data,
                 label: Optional[Data] = None,
                 weight: Optional[Data] = None,
                 base_margin: Optional[Data] = None,
                 missing: Optional[float] = None,
                 label_lower_bound: Optional[Data] = None,
                 label_upper_bound: Optional[Data] = None,
                 feature_names: Optional[List[str]] = None,
                 feature_types: Optional[List[np.dtype]] = None,
                 *args,
                 **kwargs):
        if cp is None:
            raise RuntimeError(
                "RayDeviceQuantileDMatrix requires cupy to be installed."
                "\nFIX THIS by installing cupy: `pip install cupy-cudaXYZ` "
                "where XYZ is your local CUDA version.")
        if label_lower_bound or label_upper_bound:
            raise RuntimeError(
                "RayDeviceQuantileDMatrix does not support "
                "`label_lower_bound` and `label_upper_bound` (just as the "
                "xgboost.DeviceQuantileDMatrix). Please pass None instead.")
        super(RayDeviceQuantileDMatrix, self).__init__(
            data=data,
            label=label,
            weight=weight,
            base_margin=base_margin,
            missing=missing,
            label_lower_bound=None,
            label_upper_bound=None,
            feature_names=feature_names,
            feature_types=feature_types,
            *args,
            **kwargs)

    def get_data(
            self, rank: int, num_actors: Optional[int] = None
    ) -> Dict[str, Union[None, pd.DataFrame, List[Optional[pd.DataFrame]]]]:
        data_dict = super(RayDeviceQuantileDMatrix, self).get_data(
            rank=rank, num_actors=num_actors)
        # Remove some dict keys here that are generated automatically
        data_dict.pop("label_lower_bound", None)
        data_dict.pop("label_upper_bound", None)
        return data_dict


def _can_load_distributed(source: Data) -> bool:
    """Returns True if it might be possible to use distributed data loading"""
    from xgboost_ray.data_sources.ml_dataset import MLDataset
    from xgboost_ray.data_sources.modin import Modin

    if isinstance(source, (int, float, bool)):
        return False
    elif MLDataset.is_data_type(source):
        return True
    elif Modin.is_data_type(source):
        return True
    elif isinstance(source, str):
        # Strings should point to files or URLs
        return True
    elif isinstance(source, Sequence):
        # Sequence of strings should point to files or URLs
        return isinstance(source[0], str)
    elif isinstance(source, Iterable):
        # If we get an iterable but not a sequence, the best we can do
        # is check if we have a known non-distributed object
        if isinstance(source, (pd.DataFrame, pd.Series, np.ndarray)):
            return False

    # Per default, allow distributed loading.
    return True


def _detect_distributed(source: Data) -> bool:
    """Returns True if we should try to use distributed data loading"""
    from xgboost_ray.data_sources.ml_dataset import MLDataset
    from xgboost_ray.data_sources.modin import Modin

    if not _can_load_distributed(source):
        return False
    if MLDataset.is_data_type(source):
        return True
    if Modin.is_data_type(source):
        return True
    if isinstance(source, Iterable) and not isinstance(source, str) and \
       not (isinstance(source, Sequence) and isinstance(source[0], str)):
        # This is an iterable but not a Sequence of strings, and not a
        # pandas dataframe, series, or numpy array.
        # Detect False per default, can be overridden by passing
        # `distributed=True` to the RayDMatrix object.
        return False

    return True


def _get_sharding_indices(sharding: RayShardingMode, rank: int,
                          num_actors: int, n: int):
    """Return indices that belong to worker with rank `rank`"""
    if sharding == RayShardingMode.BATCH:
        start_index = int(math.floor(rank / num_actors) * n)
        end_index = int(math.floor(rank + 1 / num_actors) * n)
        indices = list(range(start_index, end_index))
    elif sharding == RayShardingMode.INTERLEAVED:
        indices = list(range(rank, n, num_actors))
    else:
        raise ValueError(f"Invalid value for `sharding` parameter: "
                         f"{sharding}"
                         f"\nFIX THIS by passing any item of the "
                         f"`RayShardingMode` enum, for instance "
                         f"`RayShardingMode.BATCH`.")
    return indices


def combine_data(sharding: RayShardingMode, data: Iterable) -> np.ndarray:
    if sharding == RayShardingMode.BATCH:
        np.ravel(data)
    elif sharding == RayShardingMode.INTERLEAVED:
        # Sometimes the lengths are off by 1 for uneven divisions
        min_len = min(len(d) for d in data)
        res = np.ravel(np.column_stack([d[0:min_len] for d in data]))
        # Append these here
        res = np.concatenate([res] +
                             [d[min_len:] for d in data if len(d) > min_len])
        return res
    else:
        raise ValueError(f"Invalid value for `sharding` parameter: "
                         f"{sharding}"
                         f"\nFIX THIS by passing any item of the "
                         f"`RayShardingMode` enum, for instance "
                         f"`RayShardingMode.BATCH`.")<|MERGE_RESOLUTION|>--- conflicted
+++ resolved
@@ -175,16 +175,14 @@
     def get_data_source(self) -> Type[DataSource]:
         raise NotImplementedError
 
-<<<<<<< HEAD
     def assert_enough_shards_for_actors(self, num_actors: int):
         """Assert that we have enough shards to split across actors."""
         # Pass per default
         pass
-=======
+
     def update_matrix_properties(self, matrix: xgb.DMatrix):
         data_source = self.get_data_source()
         data_source.update_feature_names(matrix, self.feature_names)
->>>>>>> 9e80edd3
 
     def assign_shards_to_actors(self, actors: Sequence[ActorHandle]) -> bool:
         """Assign data shards to actors.
