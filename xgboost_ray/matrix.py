import glob
import uuid
from enum import Enum
from typing import (
    TYPE_CHECKING,
    Callable,
    Dict,
    Iterable,
    List,
    Optional,
    Sequence,
    Set,
    Tuple,
    Type,
    Union,
)

from ray.actor import ActorHandle

try:
    import cupy as cp
except ImportError:
    cp = None

import os

import numpy as np
import pandas as pd
import ray
from ray import logger
from ray.util.annotations import DeveloperAPI, PublicAPI

from xgboost_ray.data_sources import DataSource, RayFileType, data_sources

try:
    from ray.data.dataset import Dataset as RayDataset
except ImportError:

    class RayDataset:
        pass


try:
    from xgboost.core import DataIter

    LEGACY_MATRIX = False
except ImportError:
    DataIter = object
    LEGACY_MATRIX = True

try:
    from xgboost.core import QuantileDmatrix

    QUANTILE_AVAILABLE = True
except ImportError:
    QuantileDmatrix = object
    QUANTILE_AVAILABLE = False

if TYPE_CHECKING:
    from xgboost_ray.xgb import xgboost as xgb

Data = Union[str, List[str], np.ndarray, pd.DataFrame, pd.Series]


def concat_dataframes(dfs: List[Optional[pd.DataFrame]]):
    filtered = [df for df in dfs if df is not None]
    return pd.concat(filtered, ignore_index=True, copy=False)


def ensure_sorted_by_qid(
    df: pd.DataFrame, qid: Data
) -> Tuple[Union[np.array, str], pd.DataFrame]:
    _qid: pd.Series = None
    if isinstance(qid, str):
        _qid = df[qid]
    elif isinstance(qid, np.ndarray):
        _qid = pd.Series(qid)
    elif isinstance(qid, pd.DataFrame):
        if len(df.shape) != 2 and df.shape[1] != 1:
            raise ValueError(
                f"qid argument of type pd.DataFrame is expected"
                "to contains only 1 column of data "
                f"but the qid passed in is of shape {df.shape}."
            )
        _qid = qid.iloc[:, 0]
    elif isinstance(qid, pd.Series):
        _qid = qid
<<<<<<< HEAD
    if hasattr(_qid, "is_monotonic") and _qid.is_monotonic:
=======
    # pandas < 2.0
    if getattr(_qid, "is_monotonic", False):
        return _qid, df
    # pandas >= 2.0
    elif getattr(_qid, "is_monotonic_increasing", False) or getattr(
        _qid, "is_monotonic_decreasing", False
    ):
>>>>>>> 7a07d2c9
        return _qid, df
    else:
        if isinstance(qid, str):
            return qid, df.sort_values([qid])
        else:  # case when qid is not part of df
            return _qid.sort_values(), df.set_index(_qid).sort_index().reset_index(
                drop=True
            )


@PublicAPI(stability="beta")
class RayShardingMode(Enum):
    """Enum for different modes of sharding the data.

    ``RayShardingMode.INTERLEAVED`` will divide the data
    per row, i.e. every i-th row will be passed to the first worker,
    every (i+1)th row to the second worker, etc.

    ``RayShardingMode.BATCH`` will divide the data in batches, i.e.
    the first 0-(m-1) rows will be passed to the first worker, the
    m-(2m-1) rows to the second worker, etc.

    ``RayShardingMode.FIXED`` is set automatically when using a distributed
    data source that assigns actors to specific data shards on initialization
    and then keeps these fixed.
    """

    INTERLEAVED = 1
    BATCH = 2
    FIXED = 3


@DeveloperAPI
class RayDataIter(DataIter):
    def __init__(
        self,
        data: List[Data],
        label: List[Optional[Data]],
        missing: Optional[float],
        weight: List[Optional[Data]],
        feature_weights: List[Optional[Data]],
        qid: List[Optional[Data]],
        base_margin: List[Optional[Data]],
        label_lower_bound: List[Optional[Data]],
        label_upper_bound: List[Optional[Data]],
        feature_names: Optional[List[str]],
        feature_types: Optional[List[np.dtype]],
        enable_categorical: Optional[bool],
    ):
        super(RayDataIter, self).__init__()

        assert cp is not None

        self._data = data
        self._label = label
        self._missing = missing
        self._weight = weight
        self._feature_weights = feature_weights
        self._qid = qid
        self._base_margin = base_margin
        self._label_lower_bound = label_lower_bound
        self._label_upper_bound = label_upper_bound
        self._feature_names = feature_names
        self._feature_types = feature_types
        self.enable_categorical = enable_categorical

        self._iter = 0

    def __len__(self):
        return sum(len(shard) for shard in self._data)

    def reset(self):
        self._iter = 0

    def _prop(self, ref):
        if ref is None:
            return None
        item = ref[self._iter]
        if item is None:
            return None
        if not isinstance(item, cp.ndarray):
            item = cp.array(item.values)
        return item

    def next(self, input_data: Callable):
        if self._iter >= len(self._data):
            return 0
        input_data(
            data=self._prop(self._data),
            label=self._prop(self._label),
            weight=self._prop(self._weight),
            feature_weights=self._prop(self._feature_weights),
            qid=self._prop(self._qid),
            group=None,
            label_lower_bound=self._prop(self._label_lower_bound),
            label_upper_bound=self._prop(self._label_upper_bound),
            feature_names=self._feature_names,
            feature_types=self._feature_types,
            enable_categorical=self._enable_categorical,
        )
        self._iter += 1
        return 1


class _RayDMatrixLoader:
    def __init__(
        self,
        data: Data,
        label: Optional[Data] = None,
        missing: Optional[float] = None,
        weight: Optional[Data] = None,
        feature_weights: Optional[Data] = None,
        base_margin: Optional[Data] = None,
        label_lower_bound: Optional[Data] = None,
        label_upper_bound: Optional[Data] = None,
        feature_names: Optional[List[str]] = None,
        feature_types: Optional[List[np.dtype]] = None,
        qid: Optional[Data] = None,
        enable_categorical: Optional[bool] = None,
        filetype: Optional[RayFileType] = None,
        ignore: Optional[List[str]] = None,
        **kwargs,
    ):
        self.data = data
        self.label = label
        self.missing = missing
        self.weight = weight
        self.feature_weights = feature_weights
        self.base_margin = base_margin
        self.label_lower_bound = label_lower_bound
        self.label_upper_bound = label_upper_bound
        self.feature_names = feature_names
        self.feature_types = feature_types
        self.qid = qid
        self.enable_categorical = enable_categorical

        self.data_source = None
        self.actor_shards = None

        self.filetype = filetype
        self.ignore = ignore
        self.kwargs = kwargs

        self._cached_n = None

        check = None
        if isinstance(data, str):
            check = data
        elif isinstance(data, Sequence) and isinstance(data[0], str):
            check = data[0]

        if check is not None:
            if not self.filetype:
                # Try to guess filetype
                for data_source in data_sources:
                    self.filetype = data_source.get_filetype(check)
                    if self.filetype:
                        break
                if not self.filetype:
                    raise ValueError(
                        f"File or stream ({check}) specified as data source, "
                        "but filetype could not be detected. "
                        "\nFIX THIS by passing "
                        "the `filetype` parameter to the RayDMatrix. Use the "
                        "`RayFileType` enum for this."
                    )

    def get_data_source(self) -> Type[DataSource]:
        raise NotImplementedError

    def assert_enough_shards_for_actors(self, num_actors: int):
        """Assert that we have enough shards to split across actors."""
        # Pass per default
        pass

    def update_matrix_properties(self, matrix: "xgb.DMatrix"):
        data_source = self.get_data_source()
        data_source.update_feature_names(matrix, self.feature_names)

    def assign_shards_to_actors(self, actors: Sequence[ActorHandle]) -> bool:
        """Assign data shards to actors.

        Returns True if shards were assigned to actors. In that case, the
        sharding mode should be adjusted to ``RayShardingMode.FIXED``.
        Returns False otherwise.
        """
        return False

    def _split_dataframe(
        self, local_data: pd.DataFrame, data_source: Type[DataSource]
    ) -> Tuple[
        pd.DataFrame,
        Optional[pd.Series],
        Optional[pd.Series],
        Optional[pd.Series],
        Optional[pd.Series],
        Optional[pd.Series],
    ]:
        """
        Split dataframe into

        `features`, `labels`, `weight`, `feature_weights`, `base_margin`,
        `label_lower_bound`, `label_upper_bound`

        """
        # sort dataframe by qid if exists (required by DMatrix)
        if self.qid is not None:
            _qid, local_data = ensure_sorted_by_qid(local_data, self.qid)
            if not isinstance(self.qid, str):
                self.qid = _qid

        exclude_cols: Set[str] = set()  # Exclude these columns from `x`

        label, exclude = data_source.get_column(local_data, self.label)
        if exclude:
            exclude_cols.add(exclude)

        weight, exclude = data_source.get_column(local_data, self.weight)
        if exclude:
            exclude_cols.add(exclude)

        feature_weights, exclude = data_source.get_column(
            local_data, self.feature_weights
        )
        if exclude:
            exclude_cols.add(exclude)

        qid, exclude = data_source.get_column(local_data, self.qid)
        if exclude:
            exclude_cols.add(exclude)

        base_margin, exclude = data_source.get_column(local_data, self.base_margin)
        if exclude:
            exclude_cols.add(exclude)

        label_lower_bound, exclude = data_source.get_column(
            local_data, self.label_lower_bound
        )
        if exclude:
            exclude_cols.add(exclude)

        label_upper_bound, exclude = data_source.get_column(
            local_data, self.label_upper_bound
        )
        if exclude:
            exclude_cols.add(exclude)

        x = local_data
        if exclude_cols:
            x = x[[col for col in x.columns if col not in exclude_cols]]

        return (
            x,
            label,
            weight,
            feature_weights,
            base_margin,
            label_lower_bound,
            label_upper_bound,
            qid,
        )

    def load_data(
        self, num_actors: int, sharding: RayShardingMode, rank: Optional[int] = None
    ) -> Tuple[Dict, int]:
        raise NotImplementedError


class _CentralRayDMatrixLoader(_RayDMatrixLoader):
    """Load full dataset from a central location and put into object store"""

    def get_data_source(self) -> Type[DataSource]:
        if self.data_source:
            return self.data_source

        data_source = None
        for source in data_sources:
            if not source.supports_central_loading:
                continue

            try:
                if source.is_data_type(self.data, self.filetype):
                    data_source = source
                    break
            except Exception as exc:
                # If checking the data throws an exception, the data source
                # is not available.
                logger.warning(
                    f"Checking data source {source.__name__} failed "
                    f"with exception: {exc}"
                )
                continue

        if not data_source:
            raise ValueError(
                "Unknown data source type: {} with FileType: {}."
                "\nFIX THIS by passing a supported data type. Supported "
                "data types include pandas.DataFrame, pandas.Series, "
                "np.ndarray, and CSV/Parquet file paths. If you specify a "
                "file, path, consider passing the `filetype` argument to "
                "specify the type of the source. Use the `RayFileType` "
                "enum for that. If using Modin, Dask, or Petastorm, "
                "make sure the library is installed.".format(
                    type(self.data), self.filetype
                )
            )

        if (
            self.label is not None
            and not isinstance(self.label, str)
            and not type(self.data) != type(self.label)  # noqa: E721
        ):  # noqa: E721:
            # Label is an object of a different type than the main data.
            # We have to make sure they are compatible
            if not data_source.is_data_type(self.label):
                raise ValueError(
                    "The passed `data` and `label` types are not compatible."
                    "\nFIX THIS by passing the same types to the "
                    "`RayDMatrix` - e.g. a `pandas.DataFrame` as `data` "
                    "and `label`. The `label` can always be a string. Got "
                    "{} for the main data and {} for the label.".format(
                        type(self.data), type(self.label)
                    )
                )

        self.data_source = data_source
        self._cached_n = data_source.get_n(self.data)
        return self.data_source

    def load_data(
        self, num_actors: int, sharding: RayShardingMode, rank: Optional[int] = None
    ) -> Tuple[Dict, int]:
        """
        Load data into memory
        """
        if not ray.is_initialized():
            ray.init()

        if "OMP_NUM_THREADS" in os.environ:
            del os.environ["OMP_NUM_THREADS"]

        data_source = self.get_data_source()

        max_num_shards = self._cached_n or data_source.get_n(self.data)
        if num_actors > max_num_shards and data_source.needs_partitions:
            raise RuntimeError(
                f"Trying to shard data for {num_actors} actors, but the "
                f"maximum number of shards (i.e. the number of data rows) "
                f"is {max_num_shards}. Consider using fewer actors."
            )

        # We're doing central data loading here, so we don't pass any indices,
        # yet. Instead, we'll be selecting the rows below.
        local_df = data_source.load_data(
            self.data, ignore=self.ignore, indices=None, **self.kwargs
        )
        x, y, w, fw, b, ll, lu, qid = self._split_dataframe(
            local_df, data_source=data_source
        )

        if isinstance(x, list):
            n = sum(len(a) for a in x)
        else:
            n = len(x)

        refs = {}
        for i in range(num_actors):
            # Here we actually want to split the data.
            indices = _get_sharding_indices(sharding, i, num_actors, n)
            actor_refs = {
                "data": ray.put(x.iloc[indices]),
                "label": ray.put(y.iloc[indices] if y is not None else None),
                "weight": ray.put(w.iloc[indices] if w is not None else None),
                "feature_weights": ray.put(fw),
                "base_margin": ray.put(b.iloc[indices] if b is not None else None),
                "label_lower_bound": ray.put(
                    ll.iloc[indices] if ll is not None else None
                ),
                "label_upper_bound": ray.put(
                    lu.iloc[indices] if lu is not None else None
                ),
                "qid": ray.put(qid.iloc[indices] if qid is not None else None),
            }
            refs[i] = actor_refs

        return refs, n


class _DistributedRayDMatrixLoader(_RayDMatrixLoader):
    """Load each shard individually."""

    def get_data_source(self) -> Type[DataSource]:
        if self.data_source:
            return self.data_source

        invalid_data = False
        if isinstance(self.data, str):
            if self.filetype == RayFileType.PETASTORM:
                self.data = [self.data]
            elif os.path.isdir(self.data):
                if self.filetype == RayFileType.PARQUET:
                    self.data = sorted(glob.glob(f"{self.data}/**/*.parquet"))
                elif self.filetype == RayFileType.CSV:
                    self.data = sorted(glob.glob(f"{self.data}/**/*.csv"))
                else:
                    invalid_data = True
            elif os.path.exists(self.data):
                self.data = [self.data]
            else:
                invalid_data = True

        # Todo (krfricke): It would be good to have a more general way to
        # check for compatibility here. Combine with test below?
        if (
            not (
                isinstance(self.data, (Iterable, RayDataset))
                or hasattr(self.data, "__partitioned__")
            )
            or invalid_data
        ):
            raise ValueError(
                f"Distributed data loading only works with already "
                f"distributed datasets. These should be specified through a "
                f"list of locations (or a single string). "
                f"Got: {type(self.data)}."
                f"\nFIX THIS by passing a list of files (e.g. on S3) to the "
                f"RayDMatrix."
            )

        if self.label is not None and not isinstance(self.label, str):
            raise ValueError(
                f"Invalid `label` value for distributed datasets: "
                f"{self.label}. Only strings are supported. "
                f"\nFIX THIS by passing a string indicating the label "
                f"column of the dataset as the `label` argument."
            )

        data_source = None
        for source in data_sources:
            if not source.supports_distributed_loading:
                continue

            try:
                if source.is_data_type(self.data, self.filetype):
                    data_source = source
                    break
            except Exception as exc:
                # If checking the data throws an exception, the data source
                # is not available.
                logger.warning(
                    f"Checking data source {source.__name__} failed "
                    f"with exception: {exc}"
                )
                continue

        if not data_source:
            raise ValueError(
                f"Invalid data source type: {type(self.data)} "
                f"with FileType: {self.filetype} for a distributed dataset."
                "\nFIX THIS by passing a supported data type. Supported "
                "data types for distributed datasets are a list of "
                "CSV or Parquet sources. If using "
                "Modin, Dask, or Petastorm, make sure the library is "
                "installed."
            )

        self.data_source = data_source
        self._cached_n = data_source.get_n(self.data)
        return self.data_source

    def assert_enough_shards_for_actors(self, num_actors: int):
        data_source = self.get_data_source()

        # Ray Datasets will be automatically split to match the number
        # of actors.
        if isinstance(data_source, RayDataset):
            return

        max_num_shards = self._cached_n or data_source.get_n(self.data)
        if num_actors > max_num_shards and data_source.needs_partitions:
            raise RuntimeError(
                f"Trying to shard data for {num_actors} actors, but the "
                f"maximum number of shards is {max_num_shards}. If you "
                f"want to shard the dataset by rows, consider "
                f"centralized loading by passing `distributed=False` to "
                f"the `RayDMatrix`. Otherwise consider using fewer actors "
                f"or re-partitioning your data."
            )

    def assign_shards_to_actors(self, actors: Sequence[ActorHandle]) -> bool:
        if not isinstance(self.label, str):
            # Currently we only support fixed data sharding for datasets
            # that contain both the label and the data.
            return False

        if self.actor_shards:
            # Only assign once
            return True

        data_source = self.get_data_source()
        data, actor_shards = data_source.get_actor_shards(self.data, actors)
        if not actor_shards:
            return False

        self.data = data
        self.actor_shards = actor_shards
        return True

    def load_data(
        self, num_actors: int, sharding: RayShardingMode, rank: Optional[int] = None
    ) -> Tuple[Dict, int]:
        """
        Load data into memory
        """
        if rank is None or not ray.is_initialized:
            raise ValueError(
                "Distributed loading should be done by the actors, not by the"
                "driver program. "
                "\nFIX THIS by refraining from calling `RayDMatrix.load()` "
                "manually for distributed datasets. Hint: You can check if "
                "`RayDMatrix.distributed` is set to True or False."
            )

        if "OMP_NUM_THREADS" in os.environ:
            del os.environ["OMP_NUM_THREADS"]

        data_source = self.get_data_source()

        if self.actor_shards:
            if rank is None:
                raise RuntimeError(
                    "Distributed loading requires a rank to be passed, " "got None"
                )
            rank_shards = self.actor_shards[rank]
            local_df = data_source.load_data(
                self.data, indices=rank_shards, ignore=self.ignore, **self.kwargs
            )
            x, y, w, fw, b, ll, lu, qid = self._split_dataframe(
                local_df, data_source=data_source
            )

            if isinstance(x, list):
                n = sum(len(a) for a in x)
            else:
                n = len(x)
        else:
            n = self._cached_n or data_source.get_n(self.data)
            indices = _get_sharding_indices(sharding, rank, num_actors, n)

            if not indices:
                x, y, w, fw, b, ll, lu, qid = (
                    None,
                    None,
                    None,
                    None,
                    None,
                    None,
                    None,
                    None,
                )
                n = 0
            else:
                local_df = data_source.load_data(
                    self.data, ignore=self.ignore, indices=indices, **self.kwargs
                )
                x, y, w, fw, b, ll, lu, qid = self._split_dataframe(
                    local_df, data_source=data_source
                )

                if isinstance(x, list):
                    n = sum(len(a) for a in x)
                else:
                    n = len(x)

        refs = {
            rank: {
                "data": ray.put(x),
                "label": ray.put(y),
                "weight": ray.put(w),
                "feature_weights": ray.put(fw),
                "base_margin": ray.put(b),
                "label_lower_bound": ray.put(ll),
                "label_upper_bound": ray.put(lu),
                "qid": ray.put(qid),
            }
        }

        return refs, n


@PublicAPI(stability="beta")
class RayDMatrix:
    """XGBoost on Ray DMatrix class.

    This is the data object that the training and prediction functions
    expect. This wrapper manages distributed data by sharding the data for the
    workers and storing the shards in the object store.

    If this class is called without the ``num_actors`` argument, it will
    be lazy loaded. Thus, it will return immediately and only load the data
    and store it in the Ray object store after ``load_data(num_actors)`` or
    ``get_data(rank, num_actors)`` is called at the beginning of training.

    If this class is instantiated with the ``num_actors`` argument, it will
    directly load the data and store them in the object store. If this should
    be deferred, pass ``lazy=True`` as an argument.

    Loading the data will store it in the Ray object store. This object then
    stores references to the data shards in the Ray object store. Actors
    can request these shards with the ``get_data(rank)`` method, returning
    dataframes according to the actor rank.

    The total number of actors has to remain constant and cannot be changed
    once it has been set.

    Args:
        data: Data object. Can be a pandas dataframe, pandas series,
            numpy array, modin dataframe, string pointing to
            a csv or parquet file, or list of strings pointing to csv or
            parquet files.
        label: Optional label object. Can be a pandas series, numpy array,
            modin series, string pointing to a csv or parquet file, or
            a string indicating the column of the data dataframe that
            contains the label. If this is not a string it must be of the
            same type as the data argument.
        num_actors: Number of actors to shard this data for. If this is
            not None, data will be loaded and stored into the object store
            after initialization. If this is None, it will be set by
            the ``xgboost_ray.train()`` function, and it will be loaded and
            stored in the object store then. Defaults to None.
        filetype: Type of data to read.
            This is disregarded if a data object like a pandas dataframe
            is passed as the ``data`` argument. For filenames,
            the filetype is automaticlly detected via the file name
            (e.g. ``.csv`` will be detected as ``RayFileType.CSV``).
            Passing this argument will overwrite the detected filename.
            If the filename cannot be determined from the ``data`` object,
            passing this is mandatory. Defaults to ``None`` (auto detection).
        ignore: Exclude these columns from the
            dataframe after loading the data.
        distributed: If True, use distributed loading
            (each worker loads a share of the dataset). If False, use
            central loading (the head node loads the whole dataset and
            distributed it). If None, auto-detect and default to
            distributed loading, if possible.
        sharding: How to shard the data for different
            workers. ``RayShardingMode.INTERLEAVED`` will divide the data
            per row, i.e. every i-th row will be passed to the first worker,
            every (i+1)th row to the second worker, etc.
            ``RayShardingMode.BATCH`` will divide the data in batches, i.e.
            the first 0-(m-1) rows will be passed to the first worker, the
            m-(2m-1) rows to the second worker, etc. Defaults to
            ``RayShardingMode.INTERLEAVED``. If using distributed data
            loading, sharding happens on a per-file basis, and not on a
            per-row basis, i.e. For interleaved every ith *file* will be
            passed into the first worker, etc.
        lazy: If ``num_actors`` is passed, setting this to ``True``
            will defer data loading and storing until ``load_data()`` or
            ``get_data()`` is called. Defaults to ``False``.
        **kwargs: Keyword arguments will be passed to the data loading
            function. For instance, with ``RayFileType.PARQUET``, these
            arguments will be passed to ``pandas.read_parquet()``.


    .. code-block:: python

        from xgboost_ray import RayDMatrix, RayFileType

        files = ["data_one.parquet", "data_two.parquet"]

        columns = ["feature_1", "feature_2", "label_column"]

        dtrain = RayDMatrix(
            files,
            num_actors=4,  # Will shard the data for four workers
            label="label_column",  # Will select this column as the label
            columns=columns,  # Will be passed to ``pandas.read_parquet()``
            filetype=RayFileType.PARQUET)

    """

    def __init__(
        self,
        data: Data,
        label: Optional[Data] = None,
        weight: Optional[Data] = None,
        feature_weights: Optional[Data] = None,
        base_margin: Optional[Data] = None,
        missing: Optional[float] = None,
        label_lower_bound: Optional[Data] = None,
        label_upper_bound: Optional[Data] = None,
        feature_names: Optional[List[str]] = None,
        feature_types: Optional[List[np.dtype]] = None,
        qid: Optional[Data] = None,
        enable_categorical: Optional[bool] = None,
        num_actors: Optional[int] = None,
        filetype: Optional[RayFileType] = None,
        ignore: Optional[List[str]] = None,
        distributed: Optional[bool] = None,
        sharding: RayShardingMode = RayShardingMode.INTERLEAVED,
        lazy: bool = False,
        **kwargs,
    ):

        if kwargs.get("group", None) is not None:
            raise ValueError(
                "`group` parameter is not supported. "
                "If you are using XGBoost-Ray, use `qid` parameter instead. "
                "If you are using LightGBM-Ray, ranking is not yet supported."
            )

        if qid is not None and weight is not None:
            raise NotImplementedError("per-group weight is not implemented.")

        self._uid = uuid.uuid4().int

        self.feature_names = feature_names
        self.feature_types = feature_types
        self.qid = qid
        self.enable_categorical = enable_categorical
        self.missing = missing

        self.num_actors = num_actors
        self.sharding = sharding

        if distributed is None:
            distributed = _detect_distributed(data)
        else:
            if distributed and not _can_load_distributed(data):
                raise ValueError(
                    f"You passed `distributed=True` to the `RayDMatrix` but "
                    f"the specified data source of type {type(data)} cannot "
                    f"be loaded in a distributed fashion. "
                    f"\nFIX THIS by passing a list of sources (e.g. parquet "
                    f"files stored in a network location) instead."
                )

        self.distributed = distributed

        if self.distributed:
            self.loader = _DistributedRayDMatrixLoader(
                data=data,
                label=label,
                missing=missing,
                weight=weight,
                feature_weights=feature_weights,
                base_margin=base_margin,
                label_lower_bound=label_lower_bound,
                label_upper_bound=label_upper_bound,
                feature_names=feature_names,
                feature_types=feature_types,
                enable_categorical=enable_categorical,
                filetype=filetype,
                ignore=ignore,
                qid=qid,
                **kwargs,
            )
        else:
            self.loader = _CentralRayDMatrixLoader(
                data=data,
                label=label,
                missing=missing,
                weight=weight,
                feature_weights=feature_weights,
                base_margin=base_margin,
                label_lower_bound=label_lower_bound,
                label_upper_bound=label_upper_bound,
                feature_names=feature_names,
                feature_types=feature_types,
                enable_categorical=enable_categorical,
                filetype=filetype,
                ignore=ignore,
                qid=qid,
                **kwargs,
            )

        self.refs: Dict[int, Dict[str, ray.ObjectRef]] = {}
        self.n = None

        self.loaded = False

        if not distributed and num_actors is not None and not lazy:
            self.load_data(num_actors)

    @property
    def has_label(self):
        return self.loader.label is not None

    def assign_shards_to_actors(self, actors: Sequence[ActorHandle]) -> bool:
        success = self.loader.assign_shards_to_actors(actors)
        if success:
            self.sharding = RayShardingMode.FIXED
        return success

    def assert_enough_shards_for_actors(self, num_actors: int):
        self.loader.assert_enough_shards_for_actors(num_actors=num_actors)

    def load_data(self, num_actors: Optional[int] = None, rank: Optional[int] = None):
        """Load data, putting it into the Ray object store.

        If a rank is given, only data for this rank is loaded (for
        distributed data sources only).
        """
        if not self.loaded:
            if num_actors is not None:
                if self.num_actors is not None and num_actors != self.num_actors:
                    raise ValueError(
                        f"The `RayDMatrix` was initialized or `load_data()`"
                        f"has been called with a different numbers of"
                        f"`actors`. Existing value: {self.num_actors}. "
                        f"Current value: {num_actors}."
                        f"\nFIX THIS by not instantiating the matrix with "
                        f"`num_actors` and making sure calls to `load_data()` "
                        f"or `get_data()` use the same numbers of actors "
                        f"at each call."
                    )
                self.num_actors = num_actors
            if self.num_actors is None:
                raise ValueError(
                    "Trying to load data for `RayDMatrix` object, but "
                    "`num_actors` is not set."
                    "\nFIX THIS by passing `num_actors` on instantiation "
                    "of the `RayDMatrix` or when calling `load_data()`."
                )
            refs, self.n = self.loader.load_data(
                self.num_actors, self.sharding, rank=rank
            )
            self.refs.update(refs)
            self.loaded = True

    def get_data(
        self, rank: int, num_actors: Optional[int] = None
    ) -> Dict[str, Union[None, pd.DataFrame, List[Optional[pd.DataFrame]]]]:
        """Get data, i.e. return dataframe for a specific actor.

        This method is called from an actor, given its rank and the
        total number of actors. If the data is not yet loaded, loading
        is triggered.
        """
        self.load_data(num_actors=num_actors, rank=rank)

        refs = self.refs[rank]
        ray.get(list(refs.values()))

        data = {k: ray.get(v) for k, v in refs.items()}

        return data

    def unload_data(self):
        """Delete object references to clear object store"""
        for rank in list(self.refs.keys()):
            for name in list(self.refs[rank].keys()):
                del self.refs[rank][name]
        self.loaded = False

    def update_matrix_properties(self, matrix: "xgb.DMatrix"):
        self.loader.update_matrix_properties(matrix)

    def __hash__(self):
        return self._uid

    def __eq__(self, other):
        return self.__hash__() == other.__hash__()


class RayQuantileDMatrix(RayDMatrix):
    """Currently just a thin wrapper for type detection"""

    pass


class RayDeviceQuantileDMatrix(RayDMatrix):
    """Currently just a thin wrapper for type detection"""

    def __init__(
        self,
        data: Data,
        label: Optional[Data] = None,
        weight: Optional[Data] = None,
        base_margin: Optional[Data] = None,
        missing: Optional[float] = None,
        label_lower_bound: Optional[Data] = None,
        label_upper_bound: Optional[Data] = None,
        feature_names: Optional[List[str]] = None,
        feature_types: Optional[List[np.dtype]] = None,
        qid: Optional[Data] = None,
        enable_categorical: Optional[bool] = None,
        *args,
        **kwargs,
    ):
        if cp is None:
            raise RuntimeError(
                "RayDeviceQuantileDMatrix requires cupy to be installed."
                "\nFIX THIS by installing cupy: `pip install cupy-cudaXYZ` "
                "where XYZ is your local CUDA version."
            )
        if label_lower_bound or label_upper_bound:
            raise RuntimeError(
                "RayDeviceQuantileDMatrix does not support "
                "`label_lower_bound` and `label_upper_bound` (just as the "
                "xgboost.DeviceQuantileDMatrix). Please pass None instead."
            )
        super(RayDeviceQuantileDMatrix, self).__init__(
            data=data,
            label=label,
            weight=weight,
            base_margin=base_margin,
            missing=missing,
            label_lower_bound=None,
            label_upper_bound=None,
            feature_names=feature_names,
            feature_types=feature_types,
            qid=qid,
            enable_categorical=enable_categorical,
            *args,
            **kwargs,
        )

    def get_data(
        self, rank: int, num_actors: Optional[int] = None
    ) -> Dict[str, Union[None, pd.DataFrame, List[Optional[pd.DataFrame]]]]:
        data_dict = super(RayDeviceQuantileDMatrix, self).get_data(
            rank=rank, num_actors=num_actors
        )
        # Remove some dict keys here that are generated automatically
        data_dict.pop("label_lower_bound", None)
        data_dict.pop("label_upper_bound", None)
        return data_dict


def _can_load_distributed(source: Data) -> bool:
    """Returns True if it might be possible to use distributed data loading"""
    from xgboost_ray.data_sources.modin import Modin

    if isinstance(source, (int, float, bool)):
        return False
    elif Modin.is_data_type(source):
        return True
    elif isinstance(source, RayDataset):
        return True
    elif isinstance(source, str):
        # Strings should point to files or URLs
        # Usually parquet files point to directories
        return source.endswith(".parquet")
    elif isinstance(source, Sequence):
        # Sequence of strings should point to files or URLs
        return isinstance(source[0], str)
    elif isinstance(source, Iterable):
        # If we get an iterable but not a sequence, the best we can do
        # is check if we have a known non-distributed object
        if isinstance(source, (pd.DataFrame, pd.Series, np.ndarray)):
            return False

    # Per default, allow distributed loading.
    return True


def _detect_distributed(source: Data) -> bool:
    """Returns True if we should try to use distributed data loading"""
    from xgboost_ray.data_sources.modin import Modin

    if not _can_load_distributed(source):
        return False
    if Modin.is_data_type(source):
        return True
    if isinstance(source, RayDataset):
        return True
    if (
        isinstance(source, Iterable)
        and not isinstance(source, str)
        and not (isinstance(source, Sequence) and isinstance(source[0], str))
    ):
        # This is an iterable but not a Sequence of strings, and not a
        # pandas dataframe, series, or numpy array.
        # Detect False per default, can be overridden by passing
        # `distributed=True` to the RayDMatrix object.
        return False

    # Otherwise, assume distributed loading is possible
    return True


def _get_sharding_indices(
    sharding: RayShardingMode, rank: int, num_actors: int, n: int
):
    """Return indices that belong to worker with rank `rank`"""
    if sharding == RayShardingMode.BATCH:
        # based on numpy.array_split
        # github.com/numpy/numpy/blob/v1.21.0/numpy/lib/shape_base.py
        n_per_actor, extras = divmod(n, num_actors)
        div_points = np.array(
            [0] + extras * [n_per_actor + 1] + (num_actors - extras) * [n_per_actor]
        ).cumsum()
        indices = list(range(div_points[rank], div_points[rank + 1]))
    elif sharding == RayShardingMode.INTERLEAVED:
        indices = list(range(rank, n, num_actors))
    else:
        raise ValueError(
            f"Invalid value for `sharding` parameter: "
            f"{sharding}"
            f"\nFIX THIS by passing any item of the "
            f"`RayShardingMode` enum, for instance "
            f"`RayShardingMode.BATCH`."
        )
    return indices


@DeveloperAPI
def combine_data(sharding: RayShardingMode, data: Iterable) -> np.ndarray:
    if sharding not in (RayShardingMode.BATCH, RayShardingMode.INTERLEAVED):
        raise ValueError(
            f"Invalid value for `sharding` parameter: "
            f"{sharding}"
            f"\nFIX THIS by passing any item of the "
            f"`RayShardingMode` enum, for instance "
            f"`RayShardingMode.BATCH`."
        )

    # discard empty arrays that show up with BATCH
    data = [d for d in data if len(d)]

    if data[0].ndim == 1:
        # most common case
        if sharding == RayShardingMode.BATCH:
            res = np.concatenate(data)
        elif sharding == RayShardingMode.INTERLEAVED:
            # Sometimes the lengths are off by 1 for uneven divisions
            min_len = min(len(d) for d in data)
            res = np.ravel(np.column_stack([d[0:min_len] for d in data]))
            # Append these here
            res = np.concatenate(
                [res] + [d[min_len:] for d in data if len(d) > min_len]
            )
    else:
        # objective="multi:softprob" returns n-dimensional arrays that
        # need to be handled differently
        if sharding == RayShardingMode.BATCH:
            res = np.vstack(data)
        elif sharding == RayShardingMode.INTERLEAVED:
            # Sometimes the lengths are off by 1 for uneven divisions
            min_len = min(len(d) for d in data)
            # the number of classes will be constant, though
            class_len = data[0].shape[1]
            min_len_data = [d[0:min_len] for d in data]
            res = np.hstack(min_len_data).reshape(
                len(min_len_data) * min_len, class_len
            )
            # Append these here
            res = np.concatenate(
                [res] + [d[min_len:] for d in data if len(d) > min_len]
            )
    return res<|MERGE_RESOLUTION|>--- conflicted
+++ resolved
@@ -85,9 +85,6 @@
         _qid = qid.iloc[:, 0]
     elif isinstance(qid, pd.Series):
         _qid = qid
-<<<<<<< HEAD
-    if hasattr(_qid, "is_monotonic") and _qid.is_monotonic:
-=======
     # pandas < 2.0
     if getattr(_qid, "is_monotonic", False):
         return _qid, df
@@ -95,7 +92,6 @@
     elif getattr(_qid, "is_monotonic_increasing", False) or getattr(
         _qid, "is_monotonic_decreasing", False
     ):
->>>>>>> 7a07d2c9
         return _qid, df
     else:
         if isinstance(qid, str):
