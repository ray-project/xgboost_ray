# Tune imports.
import os
from typing import Dict, Union, List, Optional

try:
    from typing import OrderedDict
except ImportError:
    from collections import OrderedDict

import logging

from xgboost.callback import TrainingCallback

<<<<<<< HEAD
from xgboost_ray.session import put_queue
from xgboost_ray.session import get_actor_rank
=======
from xgboost_ray.session import put_queue, get_actor_rank
>>>>>>> 43172dcd
from xgboost_ray.util import Unavailable

try:
    from ray import tune
    from ray.tune import is_session_enabled
    from ray.tune.utils import flatten_dict
    from ray.tune.integration.xgboost import \
        TuneReportCallback as OrigTuneReportCallback, \
        _TuneCheckpointCallback as _OrigTuneCheckpointCallback, \
        TuneReportCheckpointCallback as OrigTuneReportCheckpointCallback

    TUNE_INSTALLED = True
except ImportError:
    tune = None
    TuneReportCallback = _TuneCheckpointCallback = \
        TuneReportCheckpointCallback = Unavailable
    OrigTuneReportCallback = _OrigTuneCheckpointCallback = \
        OrigTuneReportCheckpointCallback = object

    def is_session_enabled():
        return False

    flatten_dict = is_session_enabled
    TUNE_INSTALLED = False

# Todo(krfricke): Remove after next ray core release
if not hasattr(OrigTuneReportCallback, "_get_report_dict") or not issubclass(
        OrigTuneReportCallback, TrainingCallback):
    TUNE_1_1 = True
else:
    TUNE_1_1 = False

# Todo(amogkam): Remove after Ray 1.3 release.
try:
    from ray.tune.resources import PlacementGroupFactory

    TUNE_1_2 = False
except ImportError:
    TUNE_1_2 = True
    PlacementGroupFactory = Unavailable

if TUNE_1_1 and TUNE_INSTALLED:
    # Until the next release, keep compatible callbacks here.
    class TuneReportCallback(OrigTuneReportCallback, TrainingCallback):
        def _get_report_dict(self, evals_log):
            if isinstance(evals_log, OrderedDict):
                # xgboost>=1.3
                result_dict = flatten_dict(evals_log, delimiter="-")
                for k in list(result_dict):
                    result_dict[k] = result_dict[k][0]
            else:
                # xgboost<1.3
                result_dict = dict(evals_log)
            if not self._metrics:
                report_dict = result_dict
            else:
                report_dict = {}
                for key in self._metrics:
                    if isinstance(self._metrics, dict):
                        metric = self._metrics[key]
                    else:
                        metric = key
                    report_dict[key] = result_dict[metric]
            return report_dict

        def after_iteration(self, model, epoch: int, evals_log: Dict):
<<<<<<< HEAD
            # Only the rank 0 actor should report to Tune.
=======
>>>>>>> 43172dcd
            if get_actor_rank() == 0:
                report_dict = self._get_report_dict(evals_log)
                put_queue(lambda: tune.report(**report_dict))

    class _TuneCheckpointCallback(_OrigTuneCheckpointCallback,
                                  TrainingCallback):
        def __init__(self, filename: str, frequency: int):
            super(_TuneCheckpointCallback, self).__init__(filename)
            self._frequency = frequency

        @staticmethod
        def _create_checkpoint(model, epoch: int, filename: str,
                               frequency: int):
            if epoch % frequency > 0:
                return
            with tune.checkpoint_dir(step=epoch) as checkpoint_dir:
                model.save_model(os.path.join(checkpoint_dir, filename))

        def after_iteration(self, model, epoch: int, evals_log: Dict):
            if get_actor_rank() == 0:
                put_queue(lambda: self._create_checkpoint(
                    model, epoch, self._filename, self._frequency))

    class TuneReportCheckpointCallback(OrigTuneReportCheckpointCallback,
                                       TrainingCallback):
        _checkpoint_callback_cls = _TuneCheckpointCallback
        _report_callbacks_cls = TuneReportCallback

        def __init__(
                self,
                metrics: Union[None, str, List[str], Dict[str, str]] = None,
                filename: str = "checkpoint",
                frequency: int = 5):
            self._checkpoint = self._checkpoint_callback_cls(
                filename, frequency)
            self._report = self._report_callbacks_cls(metrics)

        def after_iteration(self, model, epoch: int, evals_log: Dict):
            if get_actor_rank() == 0:
                self._checkpoint.after_iteration(model, epoch, evals_log)
                self._report.after_iteration(model, epoch, evals_log)

elif TUNE_INSTALLED:
    # New style callbacks.
    class TuneReportCallback(OrigTuneReportCallback):
        def after_iteration(self, model, epoch: int, evals_log: Dict):
            if get_actor_rank() == 0:
                report_dict = self._get_report_dict(evals_log)
                put_queue(lambda: tune.report(**report_dict))

    class _TuneCheckpointCallback(_OrigTuneCheckpointCallback):
        def after_iteration(self, model, epoch: int, evals_log: Dict):
            if get_actor_rank() == 0:
                put_queue(lambda: self._create_checkpoint(
                    model, epoch, self._filename, self._frequency))

    class TuneReportCheckpointCallback(OrigTuneReportCheckpointCallback):
        _checkpoint_callback_cls = _TuneCheckpointCallback
        _report_callbacks_cls = TuneReportCallback


def _try_add_tune_callback(kwargs: Dict):
    if TUNE_INSTALLED and is_session_enabled():
        callbacks = kwargs.get("callbacks", []) or []
        new_callbacks = []
        has_tune_callback = False

        REPLACE_MSG = "Replaced `{orig}` with `{target}`. If you want to " \
                      "avoid this warning, pass `{target}` as a callback " \
                      "directly in your calls to `xgboost_ray.train()`."

        for cb in callbacks:
            if isinstance(cb,
                          (TuneReportCallback, TuneReportCheckpointCallback)):
                has_tune_callback = True
                new_callbacks.append(cb)
            elif isinstance(cb, OrigTuneReportCallback):
                replace_cb = TuneReportCallback(metrics=cb._metrics)
                new_callbacks.append(replace_cb)
                logging.warning(
                    REPLACE_MSG.format(
                        orig="ray.tune.integration.xgboost.TuneReportCallback",
                        target="xgboost_ray.tune.TuneReportCallback"))
                has_tune_callback = True
            elif isinstance(cb, OrigTuneReportCheckpointCallback):
                if TUNE_1_1:
                    replace_cb = TuneReportCheckpointCallback(
                        metrics=cb._report._metrics,
                        filename=cb._checkpoint._filename)
                else:
                    replace_cb = TuneReportCheckpointCallback(
                        metrics=cb._report._metrics,
                        filename=cb._checkpoint._filename,
                        frequency=cb._checkpoint._frequency)
                new_callbacks.append(replace_cb)
                logging.warning(
                    REPLACE_MSG.format(
                        orig="ray.tune.integration.xgboost."
                        "TuneReportCheckpointCallback",
                        target="xgboost_ray.tune.TuneReportCheckpointCallback")
                )
                has_tune_callback = True
            else:
                new_callbacks.append(cb)

        if not has_tune_callback:
            # Todo: Maybe add checkpointing callback
            new_callbacks.append(TuneReportCallback())

        kwargs["callbacks"] = new_callbacks
        return True
    else:
        return False


def _get_tune_resources(num_actors: int, cpus_per_actor: int,
                        gpus_per_actor: int,
                        resources_per_actor: Optional[Dict]):
    """Returns object to use for ``resources_per_trial`` with Ray Tune."""
    if TUNE_INSTALLED:
        if TUNE_1_2:
            if resources_per_actor is not None:
                raise RuntimeError("Using xgboost_ray with custom actor "
                                   "resources with Ray Tune version 1.2 or "
                                   "prior is not supported. Please install "
                                   "the nightly Ray wheels to upgrade your "
                                   "Tune version.")
            return dict(
                cpu=1,
                extra_cpu=cpus_per_actor * num_actors,
                extra_gpu=gpus_per_actor * num_actors)
        else:
            from ray.util import placement_group
            head_bundle = {"CPU": 1}
            child_bundle = {"CPU": cpus_per_actor, "GPU": gpus_per_actor}
            child_bundle_extra = {} if resources_per_actor is None else \
                resources_per_actor
            child_bundles = [{
                **child_bundle,
                **child_bundle_extra
            } for _ in range(num_actors)]
            return placement_group([head_bundle] + child_bundles)
    else:
        raise RuntimeError("Tune is not installed, so `get_tune_resources` is "
                           "not supported. You can install Ray Tune via `pip "
                           "install ray[tune]`.")<|MERGE_RESOLUTION|>--- conflicted
+++ resolved
@@ -11,12 +11,7 @@
 
 from xgboost.callback import TrainingCallback
 
-<<<<<<< HEAD
-from xgboost_ray.session import put_queue
-from xgboost_ray.session import get_actor_rank
-=======
 from xgboost_ray.session import put_queue, get_actor_rank
->>>>>>> 43172dcd
 from xgboost_ray.util import Unavailable
 
 try:
@@ -83,10 +78,6 @@
             return report_dict
 
         def after_iteration(self, model, epoch: int, evals_log: Dict):
-<<<<<<< HEAD
-            # Only the rank 0 actor should report to Tune.
-=======
->>>>>>> 43172dcd
             if get_actor_rank() == 0:
                 report_dict = self._get_report_dict(evals_log)
                 put_queue(lambda: tune.report(**report_dict))
