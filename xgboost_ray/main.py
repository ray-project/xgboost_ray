import platform
from typing import Tuple, Dict, Any, List, Optional, Callable, Union, Sequence
from dataclasses import dataclass, field
from distutils.version import LooseVersion

import functools
import multiprocessing
import os
import pickle
import time
import threading
import warnings
import inspect

import numpy as np
import pandas as pd

from xgboost_ray.xgb import xgboost as xgb
from xgboost.core import XGBoostError

try:
    from xgboost.core import EarlyStopException
except ImportError:

    class EarlyStopException(XGBoostError):
        pass

from xgboost_ray.callback import DistributedCallback, \
    DistributedCallbackContainer
from xgboost_ray.compat import TrainingCallback, RabitTracker, LEGACY_CALLBACK

try:
    import ray
    from ray import logger
    from ray.exceptions import RayActorError, RayTaskError
    from ray.actor import ActorHandle
    from ray.util import get_node_ip_address, placement_group
    from ray.util.annotations import PublicAPI, DeveloperAPI
    from ray.util.placement_group import PlacementGroup, \
        remove_placement_group, get_current_placement_group
    from ray.util.scheduling_strategies import PlacementGroupSchedulingStrategy
    from ray.util.queue import Queue

    from xgboost_ray.util import Event, MultiActorTask, force_on_current_node

    DEFAULT_PG = "default"

    RAY_INSTALLED = True
except ImportError:
    ray = get_node_ip_address = Queue = Event = ActorHandle = logger = None

    def PublicAPI(f):
        @functools.wraps(f)
        def inner_f(*args, **kwargs):
            return f(*args, **kwargs)

        return inner_f

    DeveloperAPI = PublicAPI
    RAY_INSTALLED = False

from xgboost_ray.tune import _try_add_tune_callback, _get_tune_resources, \
    is_session_enabled

from xgboost_ray.matrix import RayDMatrix, combine_data, \
    RayDeviceQuantileDMatrix, RayDataIter, concat_dataframes, \
    LEGACY_MATRIX
from xgboost_ray.session import init_session, put_queue, \
    set_session_queue


def _get_environ(item: str, old_val: Any):
    env_var = f"RXGB_{item}"
    new_val = old_val
    if env_var in os.environ:
        new_val_str = os.environ.get(env_var)

        if isinstance(old_val, bool):
            new_val = bool(int(new_val_str))
        elif isinstance(old_val, int):
            new_val = int(new_val_str)
        elif isinstance(old_val, float):
            new_val = float(new_val_str)
        else:
            new_val = new_val_str

    return new_val


@dataclass
class _XGBoostEnv:
    # Whether to use SPREAD placement group strategy for training.
    USE_SPREAD_STRATEGY: bool = True

    # How long to wait for placement group creation before failing.
    PLACEMENT_GROUP_TIMEOUT_S: int = 100

    # Status report frequency when waiting for initial actors
    # and during training
    STATUS_FREQUENCY_S: int = 30

    # If restarting failed actors is disabled
    ELASTIC_RESTART_DISABLED: bool = False

    # How often to check for new available resources
    ELASTIC_RESTART_RESOURCE_CHECK_S: int = 30

    # How long to wait before triggering a new start of the training loop
    # when new actors become available
    ELASTIC_RESTART_GRACE_PERIOD_S: int = 10

    def __getattribute__(self, item):
        old_val = super(_XGBoostEnv, self).__getattribute__(item)
        new_val = _get_environ(item, old_val)
        if new_val != old_val:
            setattr(self, item, new_val)
        return super(_XGBoostEnv, self).__getattribute__(item)


ENV = _XGBoostEnv()

xgboost_version = xgb.__version__ if xgb else "0.0.0"

LEGACY_WARNING = (
    f"You are using `xgboost_ray` with a legacy XGBoost version "
    f"(version {xgboost_version}). While we try to support "
    f"older XGBoost versions, please note that this library is only "
    f"fully tested and supported for XGBoost >= 1.4. Please consider "
    f"upgrading your XGBoost version (`pip install -U xgboost`).")

# XGBoost LooseVersion for comparisions
XGBOOST_LOOSE_VERSION = LooseVersion(xgboost_version)


class RayXGBoostTrainingError(RuntimeError):
    """Raised from RayXGBoostActor.train() when the local xgb.train function
    did not complete."""
    pass


class RayXGBoostTrainingStopped(RuntimeError):
    """Raised from RayXGBoostActor.train() when training was deliberately
    stopped."""
    pass


class RayXGBoostActorAvailable(RuntimeError):
    """Raise from `_update_scheduled_actor_states()` when new actors become
    available in elastic training"""
    pass


def _assert_ray_support():
    if not RAY_INSTALLED:
        raise ImportError(
            "Ray needs to be installed in order to use this module. "
            "Try: `pip install ray`")


def _maybe_print_legacy_warning():
    if LEGACY_MATRIX or LEGACY_CALLBACK:
        warnings.warn(LEGACY_WARNING)


def _is_client_connected() -> bool:
    try:
        return ray.util.client.ray.is_connected()
    except Exception:
        return False


class _RabitTrackerCompatMixin:
    """Fallback calls to legacy terminology"""

    def accept_workers(self, n_workers: int):
        return self.accept_slaves(n_workers)

    def worker_envs(self):
        return self.slave_envs()


class _RabitTracker(RabitTracker, _RabitTrackerCompatMixin):
    """
    This method overwrites the xgboost-provided RabitTracker to switch
    from a daemon thread to a multiprocessing Process. This is so that
    we are able to terminate/kill the tracking process at will.
    """

    def start(self, nworker):
        # TODO: refactor RabitTracker to support spawn process creation.
        # In python 3.8, spawn is used as default process creation on macOS.
        # But spawn doesn't work because `run` is not pickleable.
        # For now we force the start method to use fork.
        multiprocessing.set_start_method("fork", force=True)

        def run():
            self.accept_workers(nworker)

        self.thread = multiprocessing.Process(target=run, args=())
        self.thread.start()


def _start_rabit_tracker(num_workers: int):
    """Start Rabit tracker. The workers connect to this tracker to share
    their results.

    The Rabit tracker is the main process that all local workers connect to
    to share their weights. When one or more actors die, we want to
    restart the Rabit tracker, too, for two reasons: First we don't want to
    be potentially stuck with stale connections from old training processes.
    Second, we might restart training with a different number of actors, and
    for that we would have to restart the tracker anyway.

    To do this we start the Tracker in its own subprocess with its own PID.
    We can use this process then to specifically kill/terminate the tracker
    process in `_stop_rabit_tracker` without touching other functionality.
    """
    host = get_node_ip_address()

    env = {"DMLC_NUM_WORKER": num_workers}

    rabit_tracker = _RabitTracker(host, num_workers)

    # Get tracker Host + IP
    env.update(rabit_tracker.worker_envs())
    rabit_tracker.start(num_workers)

    logger.debug(
        f"Started Rabit tracker process with PID {rabit_tracker.thread.pid}")

    return rabit_tracker.thread, env


def _stop_rabit_tracker(rabit_process: multiprocessing.Process):
    logger.debug(f"Stopping Rabit process with PID {rabit_process.pid}")
    rabit_process.join(timeout=5)
    rabit_process.terminate()


class _RabitContext:
    """This context is used by local training actors to connect to the
    Rabit tracker.

    Args:
        actor_id (str): Unique actor ID
        args (list): Arguments for Rabit initialisation. These are
            environment variables to configure Rabit clients.
    """

    def __init__(self, actor_id, args):
        self.args = args
        self.args.append(("DMLC_TASK_ID=[xgboost.ray]:" + actor_id).encode())

    def __enter__(self):
        xgb.rabit.init(self.args)

    def __exit__(self, *args):
        xgb.rabit.finalize()


def _ray_get_actor_cpus():
    # Get through resource IDs
<<<<<<< HEAD
    try:
        resources = ray.get_runtime_context().get_assigned_resources()
        return resources.get("CPU", 1)
    except Exception:
        pass

    resource_ids = ray.worker.get_resource_ids()
    if "CPU" in resource_ids:
        return sum(cpu[1] for cpu in resource_ids["CPU"])
    return None
=======
    if LooseVersion(ray.__version__) < LooseVersion("2.0.0"):
        # Remove after 2.2?
        resource_ids = ray.worker.get_resource_ids()
        if "CPU" in resource_ids:
            return sum(cpu[1] for cpu in resource_ids["CPU"])
    else:
        resource_ids = ray.get_runtime_context().get_assigned_resources()
        return resource_ids.get("CPU")
>>>>>>> 08f3bc1f


def _ray_get_cluster_cpus():
    return ray.cluster_resources().get("CPU", None)


def _get_min_node_cpus():
    max_node_cpus = min(
        node.get("Resources", {}).get("CPU", 0.0) for node in ray.nodes()
        if node.get("Alive", False))
    return max_node_cpus if max_node_cpus > 0.0 else 1.0


def _set_omp_num_threads():
    ray_cpus = _ray_get_actor_cpus()
    if ray_cpus:
        os.environ["OMP_NUM_THREADS"] = str(int(ray_cpus))
    else:
        if "OMP_NUM_THREADS" in os.environ:
            del os.environ["OMP_NUM_THREADS"]
    return int(float(os.environ.get("OMP_NUM_THREADS", "0.0")))


def _get_dmatrix(data: RayDMatrix, param: Dict) -> xgb.DMatrix:
    if not LEGACY_MATRIX and isinstance(data, RayDeviceQuantileDMatrix):
        # If we only got a single data shard, create a list so we can
        # iterate over it
        if not isinstance(param["data"], list):
            param["data"] = [param["data"]]

            if not isinstance(param["label"], list):
                param["label"] = [param["label"]]
            if not isinstance(param["weight"], list):
                param["weight"] = [param["weight"]]
            if not isinstance(param["qid"], list):
                param["qid"] = [param["qid"]]
            if not isinstance(param["data"], list):
                param["base_margin"] = [param["base_margin"]]

        param["label_lower_bound"] = [None]
        param["label_upper_bound"] = [None]

        dm_param = {
            "feature_names": data.feature_names,
            "feature_types": data.feature_types,
            "missing": data.missing,
        }
        param.update(dm_param)
        it = RayDataIter(**param)
        matrix = xgb.DeviceQuantileDMatrix(it, **dm_param)
    else:
        if isinstance(param["data"], list):
            dm_param = {
                "data": concat_dataframes(param["data"]),
                "label": concat_dataframes(param["label"]),
                "weight": concat_dataframes(param["weight"]),
                "qid": concat_dataframes(param["qid"]),
                "base_margin": concat_dataframes(param["base_margin"]),
                "label_lower_bound": concat_dataframes(
                    param["label_lower_bound"]),
                "label_upper_bound": concat_dataframes(
                    param["label_upper_bound"]),
            }
            param.update(dm_param)

        ll = param.pop("label_lower_bound", None)
        lu = param.pop("label_upper_bound", None)

        if LEGACY_MATRIX:
            param.pop("base_margin", None)

        if "qid" not in inspect.signature(xgb.DMatrix).parameters:
            param.pop("qid", None)

        matrix = xgb.DMatrix(**param)

        if not LEGACY_MATRIX:
            matrix.set_info(label_lower_bound=ll, label_upper_bound=lu)

    data.update_matrix_properties(matrix)
    return matrix


@PublicAPI(stability="beta")
@dataclass
class RayParams:
    """Parameters to configure Ray-specific behavior.

    Args:
        num_actors (int): Number of parallel Ray actors.
        cpus_per_actor (int): Number of CPUs to be used per Ray actor.
        gpus_per_actor (int): Number of GPUs to be used per Ray actor.
        resources_per_actor (Optional[Dict]): Dict of additional resources
            required per Ray actor.
        elastic_training (bool): If True, training will continue with
            fewer actors if an actor fails. Default False.
        max_failed_actors (int): If `elastic_training` is True, this
            specifies the maximum number of failed actors with which
            we still continue training.
        max_actor_restarts (int): Number of retries when Ray actors fail.
            Defaults to 0 (no retries). Set to -1 for unlimited retries.
        checkpoint_frequency (int): How often to save checkpoints. Defaults
            to ``5`` (every 5th iteration).
    """
    # Actor scheduling
    num_actors: int = 0
    cpus_per_actor: int = 0
    gpus_per_actor: int = -1
    resources_per_actor: Optional[Dict] = None

    # Fault tolerance
    elastic_training: bool = False
    max_failed_actors: int = 0
    max_actor_restarts: int = 0
    checkpoint_frequency: int = 5

    # Distributed callbacks
    distributed_callbacks: Optional[List[DistributedCallback]] = None

    def get_tune_resources(self):
        """Return the resources to use for xgboost_ray training with Tune."""
        if self.cpus_per_actor <= 0 or self.num_actors <= 0:
            raise ValueError("num_actors and cpus_per_actor both must be "
                             "greater than 0.")
        return _get_tune_resources(
            num_actors=self.num_actors,
            cpus_per_actor=self.cpus_per_actor,
            gpus_per_actor=max(0, self.gpus_per_actor),
            resources_per_actor=self.resources_per_actor)


@dataclass
class _Checkpoint:
    iteration: int = 0
    value: Optional[bytes] = None


def _validate_ray_params(ray_params: Union[None, RayParams, dict]) \
        -> RayParams:
    if ray_params is None:
        ray_params = RayParams()
    elif isinstance(ray_params, dict):
        ray_params = RayParams(**ray_params)
    elif not isinstance(ray_params, RayParams):
        raise ValueError(
            f"`ray_params` must be a `RayParams` instance, a dict, or None, "
            f"but it was {type(ray_params)}."
            f"\nFIX THIS preferably by passing a `RayParams` instance as "
            f"the `ray_params` parameter.")
    if ray_params.num_actors <= 0:
        raise ValueError(
            "The `num_actors` parameter is set to 0. Please always specify "
            "the number of distributed actors you want to use."
            "\nFIX THIS by passing a `RayParams(num_actors=X)` argument "
            "to your call to xgboost_ray.")
    elif ray_params.num_actors < 2:
        warnings.warn(
            f"`num_actors` in `ray_params` is smaller than 2 "
            f"({ray_params.num_actors}). XGBoost will NOT be distributed!")
    return ray_params


@DeveloperAPI
class RayXGBoostActor:
    """Remote Ray XGBoost actor class.

    This remote actor handles local training and prediction of one data
    shard. It initializes a Rabit context, thus connecting to the Rabit
    all-reduce ring, and initializes local training, sending updates
    to other workers.

    The actor with rank 0 also checkpoints the model periodically and
    sends the checkpoint back to the driver.

    Args:
        rank (int): Rank of the actor. Must be ``0 <= rank < num_actors``.
        num_actors (int): Total number of actors.
        queue (Queue): Ray queue to communicate with main process.
        checkpoint_frequency (int): How often to store checkpoints. Defaults
            to ``5``, saving checkpoints every 5 boosting rounds.

    """

    def __init__(
            self,
            rank: int,
            num_actors: int,
            queue: Optional[Queue] = None,
            stop_event: Optional[Event] = None,
            checkpoint_frequency: int = 5,
            distributed_callbacks: Optional[List[DistributedCallback]] = None):
        self.queue = queue
        init_session(rank, self.queue)

        self.rank = rank
        self.num_actors = num_actors

        self.checkpoint_frequency = checkpoint_frequency

        self._data: Dict[RayDMatrix, xgb.DMatrix] = {}
        self._local_n: Dict[RayDMatrix, int] = {}

        self._stop_event = stop_event

        self._distributed_callbacks = DistributedCallbackContainer(
            distributed_callbacks)

        self._distributed_callbacks.on_init(self)
        _set_omp_num_threads()
        logger.debug(f"Initialized remote XGBoost actor with rank {self.rank}")

    def set_queue(self, queue: Queue):
        self.queue = queue
        set_session_queue(self.queue)

    def set_stop_event(self, stop_event: Event):
        self._stop_event = stop_event

    def _get_stop_event(self):
        return self._stop_event

    def pid(self):
        """Get process PID. Used for checking if still alive"""
        return os.getpid()

    def ip(self):
        """Get node IP address."""
        return get_node_ip_address()

    def _save_checkpoint_callback(self):
        """Send checkpoints to driver"""
        this = self

        class _SaveInternalCheckpointCallback(TrainingCallback):
            def after_iteration(self, model, epoch, evals_log):
                if xgb.rabit.get_rank() == 0 and \
                        epoch % this.checkpoint_frequency == 0:
                    put_queue(_Checkpoint(epoch, pickle.dumps(model)))

            def after_training(self, model):
                if xgb.rabit.get_rank() == 0:
                    put_queue(_Checkpoint(-1, pickle.dumps(model)))
                return model

        return _SaveInternalCheckpointCallback()

    def _stop_callback(self):
        """Stop if event is set"""
        this = self
        # Keep track of initial stop event. Since we're training in a thread,
        # the stop event might be overwritten, which should he handled
        # as if the previous stop event was set.
        initial_stop_event = self._stop_event

        class _StopCallback(TrainingCallback):
            def after_iteration(self, model, epoch, evals_log):
                try:
                    if this._stop_event.is_set() or \
                            this._get_stop_event() is not initial_stop_event:
                        if LEGACY_CALLBACK:
                            raise EarlyStopException(epoch)
                        # Returning True stops training
                        return True
                except RayActorError:
                    if LEGACY_CALLBACK:
                        raise EarlyStopException(epoch)
                    return True

        return _StopCallback()

    def load_data(self, data: RayDMatrix):
        if data in self._data:
            return

        self._distributed_callbacks.before_data_loading(self, data)

        param = data.get_data(self.rank, self.num_actors)
        if isinstance(param["data"], list):
            self._local_n[data] = sum(len(a) for a in param["data"])
        else:
            self._local_n[data] = len(param["data"])

        self._data[data] = param

        self._distributed_callbacks.after_data_loading(self, data)

    def train(self, rabit_args: List[str], return_bst: bool,
              params: Dict[str, Any], dtrain: RayDMatrix,
              evals: Tuple[RayDMatrix, str], *args,
              **kwargs) -> Dict[str, Any]:
        self._distributed_callbacks.before_train(self)

        num_threads = _set_omp_num_threads()

        local_params = params.copy()

        if "xgb_model" in kwargs:
            if isinstance(kwargs["xgb_model"], bytes):
                # bytearray type gets lost in remote actor call
                kwargs["xgb_model"] = bytearray(kwargs["xgb_model"])

        if "nthread" not in local_params and "n_jobs" not in local_params:
            if num_threads > 0:
                local_params["nthread"] = num_threads
                local_params["n_jobs"] = num_threads
            else:
                local_params["nthread"] = _ray_get_actor_cpus()
                local_params["n_jobs"] = local_params["nthread"]

        if dtrain not in self._data:
            self.load_data(dtrain)

        for deval, _name in evals:
            if deval not in self._data:
                self.load_data(deval)

        evals_result = dict()

        if "callbacks" in kwargs:
            callbacks = kwargs["callbacks"] or []
        else:
            callbacks = []
        callbacks.append(self._save_checkpoint_callback())
        callbacks.append(self._stop_callback())
        kwargs["callbacks"] = callbacks

        result_dict = {}
        error_dict = {}

        # We run xgb.train in a thread to be able to react to the stop event.
        def _train():
            try:
                with _RabitContext(str(id(self)), rabit_args):

                    local_dtrain = _get_dmatrix(dtrain, self._data[dtrain])

                    if not local_dtrain.get_label().size:
                        raise RuntimeError(
                            "Training data has no label set. Please make sure "
                            "to set the `label` argument when initializing "
                            "`RayDMatrix()` for data you would like "
                            "to train on.")

                    local_evals = []
                    for deval, name in evals:
                        local_evals.append((_get_dmatrix(
                            deval, self._data[deval]), name))

                    if LEGACY_CALLBACK:
                        for xgb_callback in kwargs.get("callbacks", []):
                            if isinstance(xgb_callback, TrainingCallback):
                                xgb_callback.before_training(None)

                    bst = xgb.train(
                        local_params,
                        local_dtrain,
                        *args,
                        evals=local_evals,
                        evals_result=evals_result,
                        **kwargs)

                    if LEGACY_CALLBACK:
                        for xgb_callback in kwargs.get("callbacks", []):
                            if isinstance(xgb_callback, TrainingCallback):
                                xgb_callback.after_training(bst)

                    result_dict.update({
                        "bst": bst,
                        "evals_result": evals_result,
                        "train_n": self._local_n[dtrain]
                    })
            except EarlyStopException:
                # Usually this should be caught by XGBoost core.
                # Silent fail, will be raised as RayXGBoostTrainingStopped.
                return
            except XGBoostError as e:
                error_dict.update({"exception": e})
                return

        thread = threading.Thread(target=_train)
        thread.daemon = True
        thread.start()
        while thread.is_alive():
            thread.join(timeout=0)
            if self._stop_event.is_set():
                raise RayXGBoostTrainingStopped("Training was interrupted.")
            time.sleep(0.1)

        if not result_dict:
            raise_from = error_dict.get("exception", None)
            raise RayXGBoostTrainingError("Training failed.") from raise_from

        thread.join()
        self._distributed_callbacks.after_train(self, result_dict)

        if not return_bst:
            result_dict.pop("bst", None)

        return result_dict

    def predict(self, model: xgb.Booster, data: RayDMatrix, **kwargs):
        self._distributed_callbacks.before_predict(self)

        _set_omp_num_threads()

        if data not in self._data:
            self.load_data(data)
        local_data = _get_dmatrix(data, self._data[data])

        predictions = model.predict(local_data, **kwargs)
        if predictions.ndim == 1:
            callback_predictions = pd.Series(predictions)
        else:
            callback_predictions = pd.DataFrame(predictions)
        self._distributed_callbacks.after_predict(self, callback_predictions)
        return predictions


@ray.remote
class _RemoteRayXGBoostActor(RayXGBoostActor):
    pass


class _PrepareActorTask(MultiActorTask):
    def __init__(self, actor: ActorHandle, queue: Queue, stop_event: Event,
                 load_data: List[RayDMatrix]):
        futures = []
        futures.append(actor.set_queue.remote(queue))
        futures.append(actor.set_stop_event.remote(stop_event))
        for data in load_data:
            futures.append(actor.load_data.remote(data))

        super(_PrepareActorTask, self).__init__(futures)


def _autodetect_resources(ray_params: RayParams,
                          use_tree_method: bool = False) -> Tuple[int, int]:
    gpus_per_actor = ray_params.gpus_per_actor
    cpus_per_actor = ray_params.cpus_per_actor

    # Automatically set gpus_per_actor if left at the default value
    if gpus_per_actor == -1:
        gpus_per_actor = 0
        if use_tree_method:
            gpus_per_actor = 1

    # Automatically set cpus_per_actor if left at the default value
    # Will be set to the number of cluster CPUs divided by the number of
    # actors, bounded by the minimum number of CPUs across actors nodes.
    if cpus_per_actor <= 0:
        cluster_cpus = _ray_get_cluster_cpus() or 1
        cpus_per_actor = max(
            1,
            min(
                int(_get_min_node_cpus() or 1),
                int(cluster_cpus // ray_params.num_actors)))
    return cpus_per_actor, gpus_per_actor


def _create_actor(
        rank: int,
        num_actors: int,
        num_cpus_per_actor: int,
        num_gpus_per_actor: int,
        resources_per_actor: Optional[Dict] = None,
        placement_group: Optional[PlacementGroup] = None,
        queue: Optional[Queue] = None,
        checkpoint_frequency: int = 5,
        distributed_callbacks: Optional[Sequence[DistributedCallback]] = None
) -> ActorHandle:
    # Send DEFAULT_PG here, which changed in Ray >= 1.5.0
    # If we send `None`, this will ignore the parent placement group and
    # lead to errors e.g. when used within Ray Tune
    return _RemoteRayXGBoostActor.options(
        num_cpus=num_cpus_per_actor,
        num_gpus=num_gpus_per_actor,
        resources=resources_per_actor,
        scheduling_strategy=PlacementGroupSchedulingStrategy(
            placement_group=placement_group or DEFAULT_PG,
            placement_group_capture_child_tasks=True,
        )).remote(
            rank=rank,
            num_actors=num_actors,
            queue=queue,
            checkpoint_frequency=checkpoint_frequency,
            distributed_callbacks=distributed_callbacks)


def _trigger_data_load(actor, dtrain, evals):
    wait_load = [actor.load_data.remote(dtrain)]
    for deval, _name in evals:
        wait_load.append(actor.load_data.remote(deval))
    return wait_load


def _handle_queue(queue: Queue, checkpoint: _Checkpoint,
                  callback_returns: Dict):
    """Handle results obtained from workers through the remote Queue object.

    Remote actors supply these results via the
    ``xgboost_ray.session.put_queue()`` function. These can be:

    - Callables. These will be called immediately with no arguments.
    - ``_Checkpoint`` objects. These will update the latest checkpoint
      object on the driver.
    - Any other type. These will be appended to an actor rank-specific
      ``callback_returns`` dict that will be written to the
      ``additional_returns`` dict of the :func:`train() <train>` method.
    """
    while not queue.empty():
        (actor_rank, item) = queue.get()
        if isinstance(item, Callable):
            item()
        elif isinstance(item, _Checkpoint):
            checkpoint.__dict__.update(item.__dict__)
        else:
            callback_returns[actor_rank].append(item)


def _shutdown(actors: List[ActorHandle],
              pending_actors: Optional[Dict[int, Tuple[
                  ActorHandle, _PrepareActorTask]]] = None,
              queue: Optional[Queue] = None,
              event: Optional[Event] = None,
              placement_group: Optional[PlacementGroup] = None,
              force: bool = False):
    alive_actors = [a for a in actors if a is not None]
    if pending_actors:
        alive_actors += [a for (a, _) in pending_actors.values()]

    if force:
        for actor in alive_actors:
            ray.kill(actor)
    else:
        done_refs = [a.__ray_terminate__.remote() for a in alive_actors]
        # Wait 5 seconds for actors to die gracefully.
        done, not_done = ray.wait(done_refs, timeout=5)
        if not_done:
            # If all actors are not able to die gracefully, then kill them.
            for actor in alive_actors:
                ray.kill(actor)
    for i in range(len(actors)):
        actors[i] = None
    if queue:
        queue.shutdown()
    if event:
        event.shutdown()
    if placement_group:
        remove_placement_group(placement_group)


def _create_placement_group(cpus_per_actor, gpus_per_actor,
                            resources_per_actor, num_actors, strategy):
    resources_per_bundle = {"CPU": cpus_per_actor, "GPU": gpus_per_actor}
    extra_resources_per_bundle = {} if resources_per_actor is None else \
        resources_per_actor
    # Create placement group for training worker colocation.
    bundles = [{
        **resources_per_bundle,
        **extra_resources_per_bundle
    } for _ in range(num_actors)]
    pg = placement_group(bundles, strategy=strategy)
    # Wait for placement group to get created.
    logger.debug("Waiting for placement group to start.")
    ready, _ = ray.wait([pg.ready()], timeout=ENV.PLACEMENT_GROUP_TIMEOUT_S)
    if ready:
        logger.debug("Placement group has started.")
    else:
        raise TimeoutError("Placement group creation timed out. Make sure "
                           "your cluster either has enough resources or use "
                           "an autoscaling cluster. Current resources "
                           "available: {}, resources requested by the "
                           "placement group: {}".format(
                               ray.available_resources(), pg.bundle_specs))
    return pg


def _create_communication_processes(added_tune_callback: bool = False):
    # Create Queue and Event actors and make sure to colocate with driver node.
    node_ip = get_node_ip_address()
    # Have to explicitly set num_cpus to 0.
    placement_option = {"num_cpus": 0}
    if added_tune_callback:
        # If Tune is using placement groups, then we force Queue and
        # StopEvent onto same bundle as the Trainable.
        # This forces all 3 to be on the same node.
        current_pg = get_current_placement_group()
        if current_pg is None:
            # This means the user is not using Tune PGs after all -
            # e.g. via setting an environment variable.
            placement_option.update({"resources": {f"node:{node_ip}": 0.01}})
        else:
            placement_option.update({
                "placement_group": current_pg,
                "placement_group_bundle_index": 0
            })
    else:
        placement_option.update({"resources": {f"node:{node_ip}": 0.01}})
    queue = Queue(actor_options=placement_option)  # Queue actor
    stop_event = Event(actor_options=placement_option)  # Stop event actor
    return queue, stop_event


def _validate_kwargs_for_func(kwargs: Dict[str, Any], func: Callable,
                              func_name: str):
    """Raise exception if kwargs are not valid for a given function."""
    sig = inspect.signature(func)
    try:
        sig.bind_partial(**kwargs)
    except TypeError as e:
        # Try to find set of invalid kwargs
        valid_keys = inspect.getfullargspec(func)[0]
        invalid_kwargs = [k for k in kwargs if k not in valid_keys]

        raise TypeError(
            f"Got invalid keyword arguments to be passed to `{func_name}`. "
            f"Please check these arguments: {invalid_kwargs}") from e


@dataclass
class _TrainingState:
    actors: List[Optional[ActorHandle]]
    queue: Queue
    stop_event: Event

    checkpoint: _Checkpoint
    additional_results: Dict

    training_started_at: float = 0.

    placement_group: Optional[PlacementGroup] = None

    failed_actor_ranks: set = field(default_factory=set)

    # Last time we checked resources to schedule new actors
    last_resource_check_at: float = 0
    pending_actors: Dict[int, Tuple[ActorHandle, _PrepareActorTask]] = field(
        default_factory=dict)
    restart_training_at: Optional[float] = None


def _train(params: Dict,
           dtrain: RayDMatrix,
           *args,
           evals=(),
           ray_params: RayParams,
           cpus_per_actor: int,
           gpus_per_actor: int,
           _training_state: _TrainingState,
           **kwargs) -> Tuple[xgb.Booster, Dict, Dict]:
    """This is the local train function wrapped by :func:`train() <train>`.

    This function can be thought of one invocation of a multi-actor xgboost
    training run. It starts the required number of actors, triggers data
    loading, collects the results, and handles (i.e. registers) actor failures
    - but it does not handle fault tolerance or general training setup.

    Generally, this function is called one or multiple times by the
    :func:`train() <train>` function. It is called exactly once if no
    errors occur. It is called more than once if errors occurred (e.g. an
    actor died) and failure handling is enabled.
    """
    from xgboost_ray.elastic import _maybe_schedule_new_actors, \
        _update_scheduled_actor_states, _get_actor_alive_status

    # Un-schedule possible scheduled restarts
    _training_state.restart_training_at = None

    if "nthread" in params or "n_jobs" in params:
        if ("nthread" in params and params["nthread"] > cpus_per_actor) or (
                "n_jobs" in params and params["n_jobs"] > cpus_per_actor):
            raise ValueError(
                "Specified number of threads greater than number of CPUs. "
                "\nFIX THIS by passing a lower value for the `nthread` "
                "parameter or a higher number for `cpus_per_actor`.")
    else:
        params["nthread"] = cpus_per_actor
        params["n_jobs"] = cpus_per_actor

    # This is a callback that handles actor failures.
    # We identify the rank of the failed actor, add this to a set of
    # failed actors (which we might want to restart later), and set its
    # entry in the actor list to None.
    def handle_actor_failure(actor_id):
        rank = _training_state.actors.index(actor_id)
        _training_state.failed_actor_ranks.add(rank)
        _training_state.actors[rank] = None

    # Here we create new actors. In the first invocation of _train(), this
    # will be all actors. In future invocations, this may be less than
    # the num_actors setting, depending on the failure mode.
    newly_created = 0
    for i in list(_training_state.failed_actor_ranks):
        if _training_state.actors[i] is not None:
            raise RuntimeError(
                f"Trying to create actor with rank {i}, but it already "
                f"exists.")
        actor = _create_actor(
            rank=i,
            num_actors=ray_params.num_actors,
            num_cpus_per_actor=cpus_per_actor,
            num_gpus_per_actor=gpus_per_actor,
            resources_per_actor=ray_params.resources_per_actor,
            placement_group=_training_state.placement_group,
            queue=_training_state.queue,
            checkpoint_frequency=ray_params.checkpoint_frequency,
            distributed_callbacks=ray_params.distributed_callbacks)
        # Set actor entry in our list
        _training_state.actors[i] = actor
        # Remove from this set so it is not created again
        _training_state.failed_actor_ranks.remove(i)
        newly_created += 1

    alive_actors = sum(1 for a in _training_state.actors if a is not None)
    logger.info(f"[RayXGBoost] Created {newly_created} new actors "
                f"({alive_actors} total actors). Waiting until actors "
                f"are ready for training.")

    # For distributed datasets (e.g. Modin), this will initialize
    # (and fix) the assignment of data shards to actor ranks
    dtrain.assert_enough_shards_for_actors(num_actors=ray_params.num_actors)
    dtrain.assign_shards_to_actors(_training_state.actors)
    for deval, _ in evals:
        deval.assert_enough_shards_for_actors(num_actors=ray_params.num_actors)
        deval.assign_shards_to_actors(_training_state.actors)

    load_data = [dtrain] + [eval[0] for eval in evals]

    prepare_actor_tasks = [
        _PrepareActorTask(
            actor,
            # Maybe we got a new Queue actor, so send it to all actors.
            queue=_training_state.queue,
            # Maybe we got a new Event actor, so send it to all actors.
            stop_event=_training_state.stop_event,
            # Trigger data loading
            load_data=load_data) for actor in _training_state.actors
        if actor is not None
    ]

    start_wait = time.time()
    last_status = start_wait
    try:
        # Construct list before calling any() to force evaluation
        ready_states = [task.is_ready() for task in prepare_actor_tasks]
        while not all(ready_states):
            if time.time() >= last_status + ENV.STATUS_FREQUENCY_S:
                wait_time = time.time() - start_wait
                logger.info(f"Waiting until actors are ready "
                            f"({wait_time:.0f} seconds passed).")
                last_status = time.time()
            time.sleep(0.1)
            ready_states = [task.is_ready() for task in prepare_actor_tasks]

    except Exception as exc:
        _training_state.stop_event.set()
        _get_actor_alive_status(_training_state.actors, handle_actor_failure)
        raise RayActorError from exc

    logger.info("[RayXGBoost] Starting XGBoost training.")

    # Start Rabit tracker for gradient sharing
    rabit_process, env = _start_rabit_tracker(alive_actors)
    rabit_args = [("%s=%s" % item).encode() for item in env.items()]

    # Load checkpoint if we have one. In that case we need to adjust the
    # number of training rounds.
    if _training_state.checkpoint.value:
        kwargs["xgb_model"] = pickle.loads(_training_state.checkpoint.value)
        if _training_state.checkpoint.iteration == -1:
            # -1 means training already finished.
            logger.error(
                "Trying to load continue from checkpoint, but the checkpoint"
                "indicates training already finished. Returning last"
                "checkpointed model instead.")
            return kwargs["xgb_model"], {}, _training_state.additional_results

    # The callback_returns dict contains actor-rank indexed lists of
    # results obtained through the `put_queue` function, usually
    # sent via callbacks.
    callback_returns = _training_state.additional_results.get(
        "callback_returns")
    if callback_returns is None:
        callback_returns = [list() for _ in range(len(_training_state.actors))]
        _training_state.additional_results[
            "callback_returns"] = callback_returns

    _training_state.training_started_at = time.time()

    # Trigger the train function
    live_actors = [
        actor for actor in _training_state.actors if actor is not None
    ]
    training_futures = [
        actor.train.remote(
            rabit_args,
            i == 0,  # return_bst
            params,
            dtrain,
            evals,
            *args,
            **kwargs) for i, actor in enumerate(live_actors)
    ]

    # Failure handling loop. Here we wait until all training tasks finished.
    # If a training task fails, we stop training on the remaining actors,
    # check which ones are still alive, and raise the error.
    # The train() wrapper function will then handle the error.
    start_wait = time.time()
    last_status = start_wait

    # When the number of trees/dataset size is very small,
    # training can be too fast and finish before the queue Actor
    # gets to process the calls it has recieved. This is a very rare edge
    # case, but it can show up in CI.
    # In order to mitigate, if the queue has not been handled before,
    # we simply wait a moment before checking it one last time.
    has_queue_been_handled = False
    try:
        not_ready = training_futures
        while not_ready:
            if _training_state.queue:
                has_queue_been_handled = True
                _handle_queue(
                    queue=_training_state.queue,
                    checkpoint=_training_state.checkpoint,
                    callback_returns=callback_returns)

            if ray_params.elastic_training \
                    and not ENV.ELASTIC_RESTART_DISABLED:
                _maybe_schedule_new_actors(
                    training_state=_training_state,
                    num_cpus_per_actor=cpus_per_actor,
                    num_gpus_per_actor=gpus_per_actor,
                    resources_per_actor=ray_params.resources_per_actor,
                    ray_params=ray_params,
                    load_data=load_data)

                # This may raise RayXGBoostActorAvailable
                _update_scheduled_actor_states(_training_state)

            if time.time() >= last_status + ENV.STATUS_FREQUENCY_S:
                wait_time = time.time() - start_wait
                logger.info(f"Training in progress "
                            f"({wait_time:.0f} seconds since last restart).")
                last_status = time.time()

            ready, not_ready = ray.wait(
                not_ready, num_returns=len(not_ready), timeout=1)
            ray.get(ready)

        # Get items from queue one last time
        if not has_queue_been_handled:
            time.sleep(1)
        if _training_state.queue:
            _handle_queue(
                queue=_training_state.queue,
                checkpoint=_training_state.checkpoint,
                callback_returns=callback_returns)

    # The inner loop should catch all exceptions
    except Exception as exc:
        logger.debug(f"Caught exception in training loop: {exc}")

        # Stop all other actors from training
        _training_state.stop_event.set()

        # Check which actors are still alive
        _get_actor_alive_status(_training_state.actors, handle_actor_failure)

        # Todo: Try to fetch newer checkpoint, store in `_checkpoint`
        # Shut down rabit
        _stop_rabit_tracker(rabit_process)

        raise RayActorError from exc

    # Training is now complete.
    # Stop Rabit tracking process
    _stop_rabit_tracker(rabit_process)

    # Get all results from all actors.
    all_results: List[Dict[str, Any]] = ray.get(training_futures)

    # All results should be the same because of Rabit tracking. But only
    # the first one actually returns its bst object.
    bst = all_results[0]["bst"]
    evals_result = all_results[0]["evals_result"]

    if callback_returns:
        _training_state.additional_results[
            "callback_returns"] = callback_returns

    total_n = sum(res["train_n"] or 0 for res in all_results)

    _training_state.additional_results["total_n"] = total_n

    return bst, evals_result, _training_state.additional_results


@PublicAPI(stability="beta")
def train(
        params: Dict,
        dtrain: RayDMatrix,
        num_boost_round: int = 10,
        *args,
        evals: Union[List[Tuple[RayDMatrix, str]], Tuple[RayDMatrix, str]] = (
        ),
        evals_result: Optional[Dict] = None,
        additional_results: Optional[Dict] = None,
        ray_params: Union[None, RayParams, Dict] = None,
        _remote: Optional[bool] = None,
        **kwargs) -> xgb.Booster:
    """Distributed XGBoost training via Ray.

    This function will connect to a Ray cluster, create ``num_actors``
    remote actors, send data shards to them, and have them train an
    XGBoost classifier. The XGBoost parameters will be shared and combined
    via Rabit's all-reduce protocol.

    If running inside a Ray Tune session, this function will automatically
    handle results to tune for hyperparameter search.

    Failure handling:

    XGBoost on Ray supports automatic failure handling that can be configured
    with the :class:`ray_params <RayParams>` argument. If an actor or local
    training task dies, the Ray actor is marked as dead, and there are
    three options on how to proceed.

    First, if ``ray_params.elastic_training`` is ``True`` and
    the number of dead actors is below ``ray_params.max_failed_actors``,
    training will continue right away with fewer actors. No data will be
    loaded again and the latest available checkpoint will be used.
    A maximum of ``ray_params.max_actor_restarts`` restarts will be tried
    before exiting.

    Second, if ``ray_params.elastic_training`` is ``False`` and
    the number of restarts is below ``ray_params.max_actor_restarts``,
    Ray will try to schedule the dead actor again, load the data shard
    on this actor, and then continue training from the latest checkpoint.

    Third, if none of the above is the case, training is aborted.

    Args:
        params (Dict): parameter dict passed to ``xgboost.train()``
        dtrain (RayDMatrix): Data object containing the training data.
        evals (Union[List[Tuple[RayDMatrix, str]], Tuple[RayDMatrix, str]]):
            ``evals`` tuple passed to ``xgboost.train()``.
        evals_result (Optional[Dict]): Dict to store evaluation results in.
        additional_results (Optional[Dict]): Dict to store additional results.
        ray_params (Union[None, RayParams, Dict]): Parameters to configure
            Ray-specific behavior. See :class:`RayParams` for a list of valid
            configuration parameters.
        _remote (bool): Whether to run the driver process in a remote
            function. This is enabled by default in Ray client mode.
        **kwargs: Keyword arguments will be passed to the local
            `xgb.train()` calls.

    Returns: An ``xgboost.Booster`` object.
    """
    os.environ.setdefault("RAY_IGNORE_UNHANDLED_ERRORS", "1")

    if platform.system() == "Windows":
        raise RuntimeError("xgboost-ray training currently does not support "
                           "Windows.")

    if xgb is None:
        raise ImportError(
            "xgboost package is not installed. XGBoost-Ray WILL NOT WORK. "
            "FIX THIS by running `pip install \"xgboost-ray\"`.")

    if _remote is None:
        _remote = _is_client_connected() and \
                  not is_session_enabled()

    if not ray.is_initialized():
        ray.init()

    if _remote:
        # Run this function as a remote function to support Ray client mode.
        @ray.remote(num_cpus=0)
        def _wrapped(*args, **kwargs):
            _evals_result = {}
            _additional_results = {}
            bst = train(
                *args,
                num_boost_round=num_boost_round,
                evals_result=_evals_result,
                additional_results=_additional_results,
                **kwargs)
            return bst, _evals_result, _additional_results

        # Make sure that train is called on the server node.
        _wrapped = force_on_current_node(_wrapped)

        bst, train_evals_result, train_additional_results = ray.get(
            _wrapped.remote(
                params,
                dtrain,
                *args,
                evals=evals,
                ray_params=ray_params,
                _remote=False,
                **kwargs,
            ))
        if isinstance(evals_result, dict):
            evals_result.update(train_evals_result)
        if isinstance(additional_results, dict):
            additional_results.update(train_additional_results)
        return bst

    _maybe_print_legacy_warning()
    # may raise TypeError
    _validate_kwargs_for_func(kwargs, xgb.train, "xgb.train()")

    start_time = time.time()

    ray_params = _validate_ray_params(ray_params)

    max_actor_restarts = ray_params.max_actor_restarts \
        if ray_params.max_actor_restarts >= 0 else float("inf")
    _assert_ray_support()

    if not isinstance(dtrain, RayDMatrix):
        raise ValueError(
            "The `dtrain` argument passed to `train()` is not a RayDMatrix, "
            "but of type {}. "
            "\nFIX THIS by instantiating a RayDMatrix first: "
            "`dtrain = RayDMatrix(data=data, label=label)`.".format(
                type(dtrain)))

    added_tune_callback = _try_add_tune_callback(kwargs)
    # Tune currently does not support elastic training.
    if added_tune_callback and ray_params.elastic_training and not bool(
            os.getenv("RXGB_ALLOW_ELASTIC_TUNE", "0")):
        raise ValueError("Elastic Training cannot be used with Ray Tune. "
                         "Please disable elastic_training in RayParams in "
                         "order to use xgboost_ray with Tune.")

    if added_tune_callback:
        # Don't autodetect resources when used with Tune.
        cpus_per_actor = ray_params.cpus_per_actor
        gpus_per_actor = max(0, ray_params.gpus_per_actor)
    else:
        cpus_per_actor, gpus_per_actor = _autodetect_resources(
            ray_params=ray_params,
            use_tree_method="tree_method" in params
            and params["tree_method"] is not None
            and params["tree_method"].startswith("gpu"))

    tree_method = params.get("tree_method", "auto") or "auto"

    # preemptively raise exceptions with bad params
    if tree_method == "exact":
        raise ValueError(
            "`exact` tree method doesn't support distributed training.")

    if params.get("updater", None) == "grow_colmaker":
        raise ValueError(
            "`grow_colmaker` updater doesn't support distributed training.")

    if gpus_per_actor > 0 and not tree_method.startswith("gpu_"):
        warnings.warn(
            f"GPUs have been assigned to the actors, but the current XGBoost "
            f"tree method is set to `{tree_method}`. Thus, GPUs will "
            f"currently not be used. To enable GPUs usage, please set the "
            f"`tree_method` to a GPU-compatible option, "
            f"e.g. `gpu_hist`.")

    if gpus_per_actor == 0 and cpus_per_actor == 0:
        raise ValueError("cpus_per_actor and gpus_per_actor both cannot be "
                         "0. Are you sure your cluster has CPUs available?")

    if ray_params.elastic_training and ray_params.max_failed_actors == 0:
        raise ValueError(
            "Elastic training enabled but the maximum number of failed "
            "actors is set to 0. This means that elastic training is "
            "effectively disabled. Please set `RayParams.max_failed_actors` "
            "to something larger than 0 to enable elastic training.")

    if ray_params.elastic_training and ray_params.max_actor_restarts == 0:
        raise ValueError(
            "Elastic training enabled but the maximum number of actor "
            "restarts is set to 0. This means that elastic training is "
            "effectively disabled. Please set `RayParams.max_actor_restarts` "
            "to something larger than 0 to enable elastic training.")

    if not dtrain.has_label:
        raise ValueError(
            "Training data has no label set. Please make sure to set "
            "the `label` argument when initializing `RayDMatrix()` "
            "for data you would like to train on.")

    if not dtrain.loaded and not dtrain.distributed:
        dtrain.load_data(ray_params.num_actors)

    for (deval, _name) in evals:
        if not deval.has_label:
            raise ValueError(
                "Evaluation data has no label set. Please make sure to set "
                "the `label` argument when initializing `RayDMatrix()` "
                "for data you would like to evaluate on.")
        if not deval.loaded and not deval.distributed:
            deval.load_data(ray_params.num_actors)

    bst = None
    train_evals_result = {}
    train_additional_results = {}

    tries = 0
    checkpoint = _Checkpoint()  # Keep track of latest checkpoint
    current_results = {}  # Keep track of additional results
    actors = [None] * ray_params.num_actors  # All active actors
    pending_actors = {}

    # Create the Queue and Event actors.
    queue, stop_event = _create_communication_processes(added_tune_callback)

    placement_strategy = None
    if not ray_params.elastic_training:
        if added_tune_callback:
            # Tune is using placement groups, so the strategy has already
            # been set. Don't create an additional placement_group here.
            placement_strategy = None
        elif bool(ENV.USE_SPREAD_STRATEGY):
            placement_strategy = "SPREAD"

    if placement_strategy is not None:
        pg = _create_placement_group(cpus_per_actor, gpus_per_actor,
                                     ray_params.resources_per_actor,
                                     ray_params.num_actors, placement_strategy)
    else:
        pg = None

    start_actor_ranks = set(range(ray_params.num_actors))  # Start these

    total_training_time = 0.
    boost_rounds_left = num_boost_round
    last_checkpoint_value = checkpoint.value
    while tries <= max_actor_restarts:
        # Only update number of iterations if the checkpoint changed
        # If it didn't change, we already subtracted the iterations.
        if checkpoint.iteration >= 0 and \
                checkpoint.value != last_checkpoint_value:
            boost_rounds_left -= checkpoint.iteration + 1

        last_checkpoint_value = checkpoint.value

        logger.debug(f"Boost rounds left: {boost_rounds_left}")

        training_state = _TrainingState(
            actors=actors,
            queue=queue,
            stop_event=stop_event,
            checkpoint=checkpoint,
            additional_results=current_results,
            training_started_at=0.,
            placement_group=pg,
            failed_actor_ranks=start_actor_ranks,
            pending_actors=pending_actors)

        try:
            bst, train_evals_result, train_additional_results = _train(
                params,
                dtrain,
                boost_rounds_left,
                *args,
                evals=evals,
                ray_params=ray_params,
                cpus_per_actor=cpus_per_actor,
                gpus_per_actor=gpus_per_actor,
                _training_state=training_state,
                **kwargs)
            if training_state.training_started_at > 0.:
                total_training_time += time.time(
                ) - training_state.training_started_at
            break
        except (RayActorError, RayTaskError) as exc:
            if training_state.training_started_at > 0.:
                total_training_time += time.time(
                ) - training_state.training_started_at
            alive_actors = sum(1 for a in actors if a is not None)
            start_again = False
            if ray_params.elastic_training:
                if alive_actors < ray_params.num_actors - \
                        ray_params.max_failed_actors:
                    raise RuntimeError(
                        "A Ray actor died during training and the maximum "
                        "number of dead actors in elastic training was "
                        "reached. Shutting down training.") from exc

                # Do not start new actors before resuming training
                # (this might still restart actors during training)
                start_actor_ranks.clear()

                if exc.__cause__ and isinstance(exc.__cause__,
                                                RayXGBoostActorAvailable):
                    # New actor available, integrate into training loop
                    logger.info(
                        f"A new actor became available. Re-starting training "
                        f"from latest checkpoint with new actor. "
                        f"This will use {alive_actors} existing actors and "
                        f"start {len(start_actor_ranks)} new actors. "
                        f"Sleeping for 10 seconds for cleanup.")
                    tries -= 1  # This is deliberate so shouldn't count
                    start_again = True

                elif tries + 1 <= max_actor_restarts:
                    if exc.__cause__ and isinstance(exc.__cause__,
                                                    RayXGBoostTrainingError):
                        logger.warning(f"Caught exception: {exc.__cause__}")
                    logger.warning(
                        f"A Ray actor died during training. Trying to "
                        f"continue training on the remaining actors. "
                        f"This will use {alive_actors} existing actors and "
                        f"start {len(start_actor_ranks)} new actors. "
                        f"Sleeping for 10 seconds for cleanup.")
                    start_again = True

            elif tries + 1 <= max_actor_restarts:
                if exc.__cause__ and isinstance(exc.__cause__,
                                                RayXGBoostTrainingError):
                    logger.warning(f"Caught exception: {exc.__cause__}")
                logger.warning(
                    f"A Ray actor died during training. Trying to restart "
                    f"and continue training from last checkpoint "
                    f"(restart {tries + 1} of {max_actor_restarts}). "
                    f"This will use {alive_actors} existing actors and start "
                    f"{len(start_actor_ranks)} new actors. "
                    f"Sleeping for 10 seconds for cleanup.")
                start_again = True

            if start_again:
                time.sleep(5)
                queue.shutdown()
                stop_event.shutdown()
                time.sleep(5)
                queue, stop_event = _create_communication_processes()
            else:
                raise RuntimeError(
                    f"A Ray actor died during training and the maximum number "
                    f"of retries ({max_actor_restarts}) is exhausted."
                ) from exc
            tries += 1

    total_time = time.time() - start_time

    train_additional_results["training_time_s"] = total_training_time
    train_additional_results["total_time_s"] = total_time

    logger.info("[RayXGBoost] Finished XGBoost training on training data "
                "with total N={total_n:,} in {total_time_s:.2f} seconds "
                "({training_time_s:.2f} pure XGBoost training time).".format(
                    **train_additional_results))

    _shutdown(
        actors=actors,
        pending_actors=pending_actors,
        queue=queue,
        event=stop_event,
        placement_group=pg,
        force=False)

    if isinstance(evals_result, dict):
        evals_result.update(train_evals_result)
    if isinstance(additional_results, dict):
        additional_results.update(train_additional_results)

    return bst


def _predict(model: xgb.Booster, data: RayDMatrix, ray_params: RayParams,
             **kwargs):
    _assert_ray_support()

    if not ray.is_initialized():
        ray.init()

    # Create remote actors
    actors = [
        _create_actor(
            rank=i,
            num_actors=ray_params.num_actors,
            num_cpus_per_actor=ray_params.cpus_per_actor,
            num_gpus_per_actor=ray_params.gpus_per_actor
            if ray_params.gpus_per_actor >= 0 else 0,
            resources_per_actor=ray_params.resources_per_actor,
            distributed_callbacks=ray_params.distributed_callbacks)
        for i in range(ray_params.num_actors)
    ]
    logger.info(f"[RayXGBoost] Created {len(actors)} remote actors.")

    # Split data across workers
    wait_load = []
    for actor in actors:
        wait_load.extend(_trigger_data_load(actor, data, []))

    try:
        ray.get(wait_load)
    except Exception as exc:
        logger.warning(f"Caught an error during prediction: {str(exc)}")
        _shutdown(actors, force=True)
        raise

    # Put model into object store
    model_ref = ray.put(model)

    logger.info("[RayXGBoost] Starting XGBoost prediction.")

    # Train
    fut = [actor.predict.remote(model_ref, data, **kwargs) for actor in actors]

    try:
        actor_results = ray.get(fut)
    except Exception as exc:
        logger.warning(f"Caught an error during prediction: {str(exc)}")
        _shutdown(actors=actors, force=True)
        raise

    _shutdown(actors=actors, force=False)

    return combine_data(data.sharding, actor_results)


@PublicAPI(stability="beta")
def predict(model: xgb.Booster,
            data: RayDMatrix,
            ray_params: Union[None, RayParams, Dict] = None,
            _remote: Optional[bool] = None,
            **kwargs) -> Optional[np.ndarray]:
    """Distributed XGBoost predict via Ray.

    This function will connect to a Ray cluster, create ``num_actors``
    remote actors, send data shards to them, and have them predict labels
    using an XGBoost booster model. The results are then combined and
    returned.

    Args:
        model (xgb.Booster): Booster object to call for prediction.
        data (RayDMatrix): Data object containing the prediction data.
        ray_params (Union[None, RayParams, Dict]): Parameters to configure
            Ray-specific behavior. See :class:`RayParams` for a list of valid
            configuration parameters.
        _remote (bool): Whether to run the driver process in a remote
            function. This is enabled by default in Ray client mode.
        **kwargs: Keyword arguments will be passed to the local
            `xgb.predict()` calls.

    Returns: ``np.ndarray`` containing the predicted labels.

    """
    os.environ.setdefault("RAY_IGNORE_UNHANDLED_ERRORS", "1")

    if xgb is None:
        raise ImportError(
            "xgboost package is not installed. XGBoost-Ray WILL NOT WORK. "
            "FIX THIS by running `pip install \"xgboost-ray\"`.")

    if _remote is None:
        _remote = _is_client_connected() and \
                  not is_session_enabled()

    if not ray.is_initialized():
        ray.init()

    if _remote:
        return ray.get(
            ray.remote(num_cpus=0)(predict).remote(
                model, data, ray_params, _remote=False, **kwargs))

    _maybe_print_legacy_warning()

    ray_params = _validate_ray_params(ray_params)

    max_actor_restarts = ray_params.max_actor_restarts \
        if ray_params.max_actor_restarts >= 0 else float("inf")
    _assert_ray_support()

    if not isinstance(data, RayDMatrix):
        raise ValueError(
            "The `data` argument passed to `train()` is not a RayDMatrix, "
            "but of type {}. "
            "\nFIX THIS by instantiating a RayDMatrix first: "
            "`data = RayDMatrix(data=data)`.".format(type(data)))

    tries = 0
    while tries <= max_actor_restarts:
        try:
            return _predict(model, data, ray_params=ray_params, **kwargs)
        except RayActorError:
            if tries + 1 <= max_actor_restarts:
                logger.warning(
                    "A Ray actor died during prediction. Trying to restart "
                    "prediction from scratch. "
                    "Sleeping for 10 seconds for cleanup.")
                time.sleep(10)
            else:
                raise RuntimeError(
                    "A Ray actor died during prediction and the maximum "
                    "number of retries ({}) is exhausted.".format(
                        max_actor_restarts))
            tries += 1
    return None<|MERGE_RESOLUTION|>--- conflicted
+++ resolved
@@ -260,18 +260,6 @@
 
 def _ray_get_actor_cpus():
     # Get through resource IDs
-<<<<<<< HEAD
-    try:
-        resources = ray.get_runtime_context().get_assigned_resources()
-        return resources.get("CPU", 1)
-    except Exception:
-        pass
-
-    resource_ids = ray.worker.get_resource_ids()
-    if "CPU" in resource_ids:
-        return sum(cpu[1] for cpu in resource_ids["CPU"])
-    return None
-=======
     if LooseVersion(ray.__version__) < LooseVersion("2.0.0"):
         # Remove after 2.2?
         resource_ids = ray.worker.get_resource_ids()
@@ -280,7 +268,6 @@
     else:
         resource_ids = ray.get_runtime_context().get_assigned_resources()
         return resource_ids.get("CPU")
->>>>>>> 08f3bc1f
 
 
 def _ray_get_cluster_cpus():
