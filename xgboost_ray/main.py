from typing import Tuple, Dict, Any, List, Optional, Callable, Union, Sequence
from dataclasses import dataclass, field
from distutils.version import LooseVersion

import multiprocessing
import os
import pickle
import time
import threading
import warnings
import re

import numpy as np
import pandas as pd

import xgboost as xgb
from xgboost.core import XGBoostError, EarlyStopException

from xgboost_ray.callback import DistributedCallback, \
    DistributedCallbackContainer
from xgboost_ray.compat import TrainingCallback, RabitTracker, LEGACY_CALLBACK

try:
    import ray
    from ray import logger
    from ray.services import get_node_ip_address
    from ray.exceptions import RayActorError, RayTaskError
    from ray.actor import ActorHandle
    from ray.util import placement_group
    from ray.util.placement_group import PlacementGroup, \
        remove_placement_group, get_current_placement_group

    from xgboost_ray.util import Event, Queue, MultiActorTask, \
        force_on_current_node

    if LooseVersion(ray.__version__) > LooseVersion("1.4.0"):
        # https://github.com/ray-project/ray/pull/16437
        DEFAULT_PG = "default"
    else:
        DEFAULT_PG = None

    RAY_INSTALLED = True
except ImportError:
    ray = get_node_ip_address = Queue = Event = ActorHandle = logger = None
    RAY_INSTALLED = False

from xgboost_ray.tune import _try_add_tune_callback, _get_tune_resources, \
    TUNE_USING_PG, is_session_enabled

from xgboost_ray.matrix import RayDMatrix, combine_data, \
    RayDeviceQuantileDMatrix, RayDataIter, concat_dataframes, \
    LEGACY_MATRIX
from xgboost_ray.session import init_session, put_queue, \
    set_session_queue

# Whether to use SPREAD placement group strategy for training.
_USE_SPREAD_STRATEGY = int(os.getenv("RXGB_USE_SPREAD_STRATEGY", 1))

# How long to wait for placement group creation before failing.
PLACEMENT_GROUP_TIMEOUT_S = int(
    os.getenv("RXGB_PLACEMENT_GROUP_TIMEOUT_S", 100))

# Status report frequency when waiting for initial actors and during training
STATUS_FREQUENCY_S = int(os.getenv("RXGB_STATUS_FREQUENCY_S", 30))

# If restarting failed actors is disabled
ELASTIC_RESTART_DISABLED = bool(
    int(os.getenv("RXGB_ELASTIC_RESTART_DISABLED", 0)))

# How often to check for new available resources
ELASTIC_RESTART_RESOURCE_CHECK_S = int(
    os.getenv("RXGB_ELASTIC_RESTART_RESOURCE_CHECK_S", 30))

# How long to wait before triggering a new start of the training loop
# when new actors become available
ELASTIC_RESTART_GRACE_PERIOD_S = int(
    os.getenv("RXGB_ELASTIC_RESTART_GRACE_PERIOD_S", 10))

LEGACY_WARNING = (
    f"You are using `xgboost_ray` with a legacy XGBoost version "
    f"(version {xgb.__version__}). While we try to support "
    f"older XGBoost versions, please note that this library is only "
    f"fully tested and supported for XGBoost >= 1.4. Please consider "
    f"upgrading your XGBoost version (`pip install -U xgboost`).")

# XGBoost version as an int tuple for comparisions
XGBOOST_VERSION_TUPLE = tuple(
    [int(x) for x in re.sub(r"[^\.0-9]", "", xgb.__version__).split(".")])


class RayXGBoostTrainingError(RuntimeError):
    """Raised from RayXGBoostActor.train() when the local xgb.train function
    did not complete."""
    pass


class RayXGBoostTrainingStopped(RuntimeError):
    """Raised from RayXGBoostActor.train() when training was deliberately
    stopped."""
    pass


class RayXGBoostActorAvailable(RuntimeError):
    """Raise from `_update_scheduled_actor_states()` when new actors become
    available in elastic training"""
    pass


def _assert_ray_support():
    if not RAY_INSTALLED:
        raise ImportError(
            "Ray needs to be installed in order to use this module. "
            "Try: `pip install ray`")


def _maybe_print_legacy_warning():
    if LEGACY_MATRIX or LEGACY_CALLBACK:
        logger.warning(LEGACY_WARNING)


def _is_client_connected() -> bool:
    try:
        return ray.util.client.ray.is_connected()
    except Exception:
        return False


class _RabitTracker(RabitTracker):
    """
    This method overwrites the xgboost-provided RabitTracker to switch
    from a daemon thread to a multiprocessing Process. This is so that
    we are able to terminate/kill the tracking process at will.
    """

    def start(self, nslave):
        # TODO: refactor RabitTracker to support spawn process creation.
        # In python 3.8, spawn is used as default process creation on macOS.
        # But spawn doesn't work because `run` is not pickleable.
        # For now we force the start method to use fork.
        multiprocessing.set_start_method("fork", force=True)

        def run():
            self.accept_slaves(nslave)

        self.thread = multiprocessing.Process(target=run, args=())
        self.thread.start()


def _start_rabit_tracker(num_workers: int):
    """Start Rabit tracker. The workers connect to this tracker to share
    their results.

    The Rabit tracker is the main process that all local workers connect to
    to share their weights. When one or more actors die, we want to
    restart the Rabit tracker, too, for two reasons: First we don't want to
    be potentially stuck with stale connections from old training processes.
    Second, we might restart training with a different number of actors, and
    for that we would have to restart the tracker anyway.

    To do this we start the Tracker in its own subprocess with its own PID.
    We can use this process then to specifically kill/terminate the tracker
    process in `_stop_rabit_tracker` without touching other functionality.
    """
    host = get_node_ip_address()

    env = {"DMLC_NUM_WORKER": num_workers}

    rabit_tracker = _RabitTracker(hostIP=host, nslave=num_workers)

    # Get tracker Host + IP
    env.update(rabit_tracker.slave_envs())
    rabit_tracker.start(num_workers)

    logger.debug(
        f"Started Rabit tracker process with PID {rabit_tracker.thread.pid}")

    return rabit_tracker.thread, env


def _stop_rabit_tracker(rabit_process: multiprocessing.Process):
    logger.debug(f"Stopping Rabit process with PID {rabit_process.pid}")
    rabit_process.join(timeout=5)
    rabit_process.terminate()


class RabitContext:
    """This context is used by local training actors to connect to the
    Rabit tracker.

    Args:
        actor_id (str): Unique actor ID
        args (list): Arguments for Rabit initialisation. These are
            environment variables to configure Rabit clients.
    """

    def __init__(self, actor_id, args):
        self.args = args
        self.args.append(("DMLC_TASK_ID=[xgboost.ray]:" + actor_id).encode())

    def __enter__(self):
        xgb.rabit.init(self.args)

    def __exit__(self, *args):
        xgb.rabit.finalize()


def _ray_get_actor_cpus():
    # Get through resource IDs
    resource_ids = ray.worker.get_resource_ids()
    if "CPU" in resource_ids:
        return sum(cpu[1] for cpu in resource_ids["CPU"])
    return None


def _ray_get_cluster_cpus():
    return ray.cluster_resources().get("CPU", None)


def _get_min_node_cpus():
    max_node_cpus = min(
        node.get("Resources", {}).get("CPU", 0.0) for node in ray.nodes())
    return max_node_cpus if max_node_cpus > 0.0 else _ray_get_cluster_cpus()


def _set_omp_num_threads():
    ray_cpus = _ray_get_actor_cpus()
    if ray_cpus:
        os.environ["OMP_NUM_THREADS"] = str(int(ray_cpus))
    else:
        if "OMP_NUM_THREADS" in os.environ:
            del os.environ["OMP_NUM_THREADS"]
    return int(float(os.environ.get("OMP_NUM_THREADS", "0.0")))


def _get_dmatrix(data: RayDMatrix, param: Dict) -> xgb.DMatrix:
    if not LEGACY_MATRIX and isinstance(data, RayDeviceQuantileDMatrix):
        # If we only got a single data shard, create a list so we can
        # iterate over it
        if not isinstance(param["data"], list):
            param["data"] = [param["data"]]

            if not isinstance(param["label"], list):
                param["label"] = [param["label"]]
            if not isinstance(param["weight"], list):
                param["weight"] = [param["weight"]]
            if not isinstance(param["data"], list):
                param["base_margin"] = [param["base_margin"]]

        param["label_lower_bound"] = [None]
        param["label_upper_bound"] = [None]

        dm_param = {
            "feature_names": data.feature_names,
            "feature_types": data.feature_types,
            "missing": data.missing,
        }
        param.update(dm_param)
        it = RayDataIter(**param)
        matrix = xgb.DeviceQuantileDMatrix(it, **dm_param)
    else:
        if isinstance(param["data"], list):
            dm_param = {
                "data": concat_dataframes(param["data"]),
                "label": concat_dataframes(param["label"]),
                "weight": concat_dataframes(param["weight"]),
                "base_margin": concat_dataframes(param["base_margin"]),
                "label_lower_bound": concat_dataframes(
                    param["label_lower_bound"]),
                "label_upper_bound": concat_dataframes(
                    param["label_upper_bound"]),
            }
            param.update(dm_param)

        ll = param.pop("label_lower_bound", None)
        lu = param.pop("label_upper_bound", None)

        if LEGACY_MATRIX:
            param.pop("base_margin", None)

        matrix = xgb.DMatrix(**param)

        if not LEGACY_MATRIX:
            matrix.set_info(label_lower_bound=ll, label_upper_bound=lu)

    data.update_matrix_properties(matrix)
    return matrix


@dataclass
class RayParams:
    """Parameters to configure Ray-specific behavior.

    Args:
        num_actors (int): Number of parallel Ray actors.
        cpus_per_actor (int): Number of CPUs to be used per Ray actor.
        gpus_per_actor (int): Number of GPUs to be used per Ray actor.
        resources_per_actor (Optional[Dict]): Dict of additional resources
            required per Ray actor.
        elastic_training (bool): If True, training will continue with
            fewer actors if an actor fails. Default False.
        max_failed_actors (int): If `elastic_training` is True, this
            specifies the maximum number of failed actors with which
            we still continue training.
        max_actor_restarts (int): Number of retries when Ray actors fail.
            Defaults to 0 (no retries). Set to -1 for unlimited retries.
        checkpoint_frequency (int): How often to save checkpoints. Defaults
            to ``5`` (every 5th iteration).
    """
    # Actor scheduling
    num_actors: int = 4
    cpus_per_actor: int = 0
    gpus_per_actor: int = -1
    resources_per_actor: Optional[Dict] = None

    # Fault tolerance
    elastic_training: bool = False
    max_failed_actors: int = 0
    max_actor_restarts: int = 0
    checkpoint_frequency: int = 5

    # Distributed callbacks
    distributed_callbacks: Optional[List[DistributedCallback]] = None

    def get_tune_resources(self):
        """Return the resources to use for xgboost_ray training with Tune."""
        if self.cpus_per_actor <= 0 or self.num_actors <= 0:
            raise ValueError("num_actors and cpus_per_actor both must be "
                             "greater than 0.")
        return _get_tune_resources(
            num_actors=self.num_actors,
            cpus_per_actor=self.cpus_per_actor,
            gpus_per_actor=max(0, self.gpus_per_actor),
            resources_per_actor=self.resources_per_actor)


@dataclass
class _Checkpoint:
    iteration: int = 0
    value: Optional[bytes] = None


def _validate_ray_params(ray_params: Union[None, RayParams, dict]) \
        -> RayParams:
    if ray_params is None:
        ray_params = RayParams()
    elif isinstance(ray_params, dict):
        ray_params = RayParams(**ray_params)
    elif not isinstance(ray_params, RayParams):
        raise ValueError(
            f"`ray_params` must be a `RayParams` instance, a dict, or None, "
            f"but it was {type(ray_params)}."
            f"\nFIX THIS preferably by passing a `RayParams` instance as "
            f"the `ray_params` parameter.")
    if ray_params.num_actors < 2:
        warnings.warn(
            f"`num_actors` in `ray_params` is smaller than 2 "
            f"({ray_params.num_actors}). XGBoost will NOT be distributed!")
    return ray_params


class RayXGBoostActor:
    """Remote Ray XGBoost actor class.

    This remote actor handles local training and prediction of one data
    shard. It initializes a Rabit context, thus connecting to the Rabit
    all-reduce ring, and initializes local training, sending updates
    to other workers.

    The actor with rank 0 also checkpoints the model periodically and
    sends the checkpoint back to the driver.

    Args:
        rank (int): Rank of the actor. Must be ``0 <= rank < num_actors``.
        num_actors (int): Total number of actors.
        queue (Queue): Ray queue to communicate with main process.
        checkpoint_frequency (int): How often to store checkpoints. Defaults
            to ``5``, saving checkpoints every 5 boosting rounds.

    """

    def __init__(
            self,
            rank: int,
            num_actors: int,
            queue: Optional[Queue] = None,
            stop_event: Optional[Event] = None,
            checkpoint_frequency: int = 5,
            distributed_callbacks: Optional[List[DistributedCallback]] = None):
        self.queue = queue
        init_session(rank, self.queue)

        self.rank = rank
        self.num_actors = num_actors

        self.checkpoint_frequency = checkpoint_frequency

        self._data: Dict[RayDMatrix, xgb.DMatrix] = {}
        self._local_n: Dict[RayDMatrix, int] = {}

        self._stop_event = stop_event

        self._distributed_callbacks = DistributedCallbackContainer(
            distributed_callbacks)

        self._distributed_callbacks.on_init(self)
        _set_omp_num_threads()
        logger.debug(f"Initialized remote XGBoost actor with rank {self.rank}")

    def set_queue(self, queue: Queue):
        self.queue = queue
        set_session_queue(self.queue)

    def set_stop_event(self, stop_event: Event):
        self._stop_event = stop_event

    def _get_stop_event(self):
        return self._stop_event

    def pid(self):
        """Get process PID. Used for checking if still alive"""
        return os.getpid()

    def ip(self):
        """Get node IP address."""
        return get_node_ip_address()

    def _save_checkpoint_callback(self):
        """Send checkpoints to driver"""
        this = self

        class _SaveInternalCheckpointCallback(TrainingCallback):
            def after_iteration(self, model, epoch, evals_log):
                if xgb.rabit.get_rank() == 0 and \
                        epoch % this.checkpoint_frequency == 0:
                    put_queue(_Checkpoint(epoch, pickle.dumps(model)))

            def after_training(self, model):
                if xgb.rabit.get_rank() == 0:
                    put_queue(_Checkpoint(-1, pickle.dumps(model)))
                return model

        return _SaveInternalCheckpointCallback()

    def _stop_callback(self):
        """Stop if event is set"""
        this = self
        # Keep track of initial stop event. Since we're training in a thread,
        # the stop event might be overwritten, which should he handled
        # as if the previous stop event was set.
        initial_stop_event = self._stop_event

        class _StopCallback(TrainingCallback):
            def after_iteration(self, model, epoch, evals_log):
                try:
                    if this._stop_event.is_set() or \
                            this._get_stop_event() is not initial_stop_event:
                        if LEGACY_CALLBACK:
                            raise EarlyStopException(epoch)
                        # Returning True stops training
                        return True
                except RayActorError:
                    if LEGACY_CALLBACK:
                        raise EarlyStopException(epoch)
                    return True

        return _StopCallback()

    def load_data(self, data: RayDMatrix):
        if data in self._data:
            return

        self._distributed_callbacks.before_data_loading(self, data)

        param = data.get_data(self.rank, self.num_actors)
        if isinstance(param["data"], list):
            self._local_n[data] = sum(len(a) for a in param["data"])
        else:
            self._local_n[data] = len(param["data"])
        data.unload_data()  # Free object store

        matrix = _get_dmatrix(data, param)
        self._data[data] = matrix

        self._distributed_callbacks.after_data_loading(self, data)

    def train(self, rabit_args: List[str], return_bst: bool,
              params: Dict[str, Any], dtrain: RayDMatrix,
              evals: Tuple[RayDMatrix, str], *args,
              **kwargs) -> Dict[str, Any]:
        self._distributed_callbacks.before_train(self)

        num_threads = _set_omp_num_threads()

        local_params = params.copy()

        if "xgb_model" in kwargs:
            if isinstance(kwargs["xgb_model"], bytes):
                # bytearray type gets lost in remote actor call
                kwargs["xgb_model"] = bytearray(kwargs["xgb_model"])

        if "nthread" not in local_params and "n_jobs" not in local_params:
            if num_threads > 0:
                local_params["num_threads"] = num_threads
            else:
                local_params["nthread"] = sum(
                    num
                    for _, num in ray.worker.get_resource_ids().get("CPU", []))
                local_params["n_jobs"] = local_params["nthread"]

        if dtrain not in self._data:
            self.load_data(dtrain)

        local_dtrain = self._data[dtrain]

        if not local_dtrain.get_label().size:
            raise RuntimeError(
                "Training data has no label set. Please make sure to set "
                "the `label` argument when initializing `RayDMatrix()` "
                "for data you would like to train on.")

        local_evals = []
        for deval, name in evals:
            if deval not in self._data:
                self.load_data(deval)
            local_evals.append((self._data[deval], name))

        evals_result = dict()

        if "callbacks" in kwargs:
            callbacks = kwargs["callbacks"] or []
        else:
            callbacks = []
        callbacks.append(self._save_checkpoint_callback())
        callbacks.append(self._stop_callback())
        kwargs["callbacks"] = callbacks

        result_dict = {}
        error_dict = {}

        # We run xgb.train in a thread to be able to react to the stop event.
        def _train():
            try:
                with RabitContext(str(id(self)), rabit_args):
                    if LEGACY_CALLBACK:
                        for xgb_callback in kwargs.get("callbacks", []):
                            if isinstance(xgb_callback, TrainingCallback):
                                xgb_callback.before_training(None)

                    bst = xgb.train(
                        local_params,
                        local_dtrain,
                        *args,
                        evals=local_evals,
                        evals_result=evals_result,
                        **kwargs)

                    if LEGACY_CALLBACK:
                        for xgb_callback in kwargs.get("callbacks", []):
                            if isinstance(xgb_callback, TrainingCallback):
                                xgb_callback.after_training(bst)

                    result_dict.update({
                        "bst": bst,
                        "evals_result": evals_result,
                        "train_n": self._local_n[dtrain]
                    })
            except EarlyStopException:
                # Usually this should be caught by XGBoost core.
                # Silent fail, will be raised as RayXGBoostTrainingStopped.
                return
            except XGBoostError as e:
                error_dict.update({"exception": e})
                return

        thread = threading.Thread(target=_train)
        thread.daemon = True
        thread.start()
        while thread.is_alive():
            thread.join(timeout=0)
            if self._stop_event.is_set():
                raise RayXGBoostTrainingStopped("Training was interrupted.")
            time.sleep(0.1)

        if not result_dict:
            raise_from = error_dict.get("exception", None)
            raise RayXGBoostTrainingError("Training failed.") from raise_from

        thread.join()
        self._distributed_callbacks.after_train(self, result_dict)

        if not return_bst:
            result_dict.pop("bst", None)

        return result_dict

    def predict(self, model: xgb.Booster, data: RayDMatrix, **kwargs):
        self._distributed_callbacks.before_predict(self)

        _set_omp_num_threads()

        if data not in self._data:
            self.load_data(data)
        local_data = self._data[data]

        predictions = model.predict(local_data, **kwargs)
        if predictions.ndim == 1:
            callback_predictions = pd.Series(predictions)
        else:
            callback_predictions = pd.DataFrame(predictions)
        self._distributed_callbacks.after_predict(self, callback_predictions)
        return predictions


@ray.remote
class _RemoteRayXGBoostActor(RayXGBoostActor):
    pass


class _PrepareActorTask(MultiActorTask):
    def __init__(self, actor: ActorHandle, queue: Queue, stop_event: Event,
                 load_data: List[RayDMatrix]):
        futures = []
        futures.append(actor.set_queue.remote(queue))
        futures.append(actor.set_stop_event.remote(stop_event))
        for data in load_data:
            futures.append(actor.load_data.remote(data))

        super(_PrepareActorTask, self).__init__(futures)


def _autodetect_resources(ray_params: RayParams,
                          use_tree_method: bool = False) -> Tuple[int, int]:
    gpus_per_actor = ray_params.gpus_per_actor
    cpus_per_actor = ray_params.cpus_per_actor

    # Automatically set gpus_per_actor if left at the default value
    if gpus_per_actor == -1:
        gpus_per_actor = 0
        if use_tree_method:
            gpus_per_actor = 1

    # Automatically set cpus_per_actor if left at the default value
    # Will be set to the number of cluster CPUs divided by the number of
    # actors, bounded by the minimum number of CPUs across actors nodes.
    if cpus_per_actor <= 0:
        cluster_cpus = _ray_get_cluster_cpus() or 1
        cpus_per_actor = max(
            1,
            min(
                int(_get_min_node_cpus() or 1),
                int(cluster_cpus // ray_params.num_actors)))
    return cpus_per_actor, gpus_per_actor


def _create_actor(
        rank: int,
        num_actors: int,
        num_cpus_per_actor: int,
        num_gpus_per_actor: int,
        resources_per_actor: Optional[Dict] = None,
        placement_group: Optional[PlacementGroup] = None,
        queue: Optional[Queue] = None,
        checkpoint_frequency: int = 5,
        distributed_callbacks: Optional[Sequence[DistributedCallback]] = None
) -> ActorHandle:
<<<<<<< HEAD
    return _RemoteRayXGBoostActor.options(
=======
    # Send DEFAULT_PG here, which changed in Ray > 1.4.0
    # If we send `None`, this will ignore the parent placement group and
    # lead to errors e.g. when used within Ray Tune
    return RayXGBoostActor.options(
>>>>>>> e2ad9268
        num_cpus=num_cpus_per_actor,
        num_gpus=num_gpus_per_actor,
        resources=resources_per_actor,
        placement_group=placement_group or DEFAULT_PG).remote(
            rank=rank,
            num_actors=num_actors,
            queue=queue,
            checkpoint_frequency=checkpoint_frequency,
            distributed_callbacks=distributed_callbacks)


def _trigger_data_load(actor, dtrain, evals):
    wait_load = [actor.load_data.remote(dtrain)]
    for deval, name in evals:
        wait_load.append(actor.load_data.remote(deval))
    return wait_load


def _handle_queue(queue: Queue, checkpoint: _Checkpoint,
                  callback_returns: Dict):
    """Handle results obtained from workers through the remote Queue object.

    Remote actors supply these results via the
    ``xgboost_ray.session.put_queue()`` function. These can be:

    - Callables. These will be called immediately with no arguments.
    - ``_Checkpoint`` objects. These will update the latest checkpoint
      object on the driver.
    - Any other type. These will be appended to an actor rank-specific
      ``callback_returns`` dict that will be written to the
      ``additional_returns`` dict of the :func:`train() <train>` method.
    """
    while not queue.empty():
        (actor_rank, item) = queue.get()
        if isinstance(item, Callable):
            item()
        elif isinstance(item, _Checkpoint):
            checkpoint.__dict__.update(item.__dict__)
        else:
            callback_returns[actor_rank].append(item)


def _shutdown(actors: List[ActorHandle],
              pending_actors: Optional[Dict[int, Tuple[
                  ActorHandle, _PrepareActorTask]]] = None,
              queue: Optional[Queue] = None,
              event: Optional[Event] = None,
              placement_group: Optional[PlacementGroup] = None,
              force: bool = False):
    alive_actors = [a for a in actors if a is not None]
    if pending_actors:
        alive_actors += [a for (a, _) in pending_actors.values()]

    if force:
        for actor in alive_actors:
            ray.kill(actor)
    else:
        done_refs = [a.__ray_terminate__.remote() for a in alive_actors]
        # Wait 5 seconds for actors to die gracefully.
        done, not_done = ray.wait(done_refs, timeout=5)
        if not_done:
            # If all actors are not able to die gracefully, then kill them.
            for actor in alive_actors:
                ray.kill(actor)
    for i in range(len(actors)):
        actors[i] = None
    if queue:
        queue.shutdown()
    if event:
        event.shutdown()
    if placement_group:
        remove_placement_group(placement_group)


def _create_placement_group(cpus_per_actor, gpus_per_actor,
                            resources_per_actor, num_actors, strategy):
    resources_per_bundle = {"CPU": cpus_per_actor, "GPU": gpus_per_actor}
    extra_resources_per_bundle = {} if resources_per_actor is None else \
        resources_per_actor
    # Create placement group for training worker colocation.
    bundles = [{
        **resources_per_bundle,
        **extra_resources_per_bundle
    } for _ in range(num_actors)]
    pg = placement_group(bundles, strategy=strategy)
    # Wait for placement group to get created.
    logger.debug("Waiting for placement group to start.")
    ready, _ = ray.wait([pg.ready()], timeout=PLACEMENT_GROUP_TIMEOUT_S)
    if ready is not None:
        logger.debug("Placement group has started.")
    else:
        raise TimeoutError("Placement group creation timed out. Make sure "
                           "your cluster either has enough resources or use "
                           "an autoscaling cluster. Current resources "
                           "available: {}, resources requested by the "
                           "placement group: {}".format(
                               ray.available_resources(), pg.bundle_specs))
    return pg


def _create_communication_processes(added_tune_callback: bool = False):
    # Create Queue and Event actors and make sure to colocate with driver node.
    node_ip = get_node_ip_address()
    # Have to explicitly set num_cpus to 0.
    placement_option = {"num_cpus": 0}
    if added_tune_callback and TUNE_USING_PG:
        # If Tune is using placement groups, then we force Queue and
        # StopEvent onto same bundle as the Trainable.
        # This forces all 3 to be on the same node.
        current_pg = get_current_placement_group()
        if current_pg is None:
            # This means the user is not using Tune PGs after all -
            # e.g. via setting an environment variable.
            placement_option.update({"resources": {f"node:{node_ip}": 0.01}})
        else:
            placement_option.update({
                "placement_group": current_pg,
                "placement_group_bundle_index": 0
            })
    else:
        placement_option.update({"resources": {f"node:{node_ip}": 0.01}})
    queue = Queue(actor_options=placement_option)  # Queue actor
    stop_event = Event(actor_options=placement_option)  # Stop event actor
    return queue, stop_event


@dataclass
class _TrainingState:
    actors: List[Optional[ActorHandle]]
    queue: Queue
    stop_event: Event

    checkpoint: _Checkpoint
    additional_results: Dict

    training_started_at: float = 0.

    placement_group: Optional[PlacementGroup] = None

    failed_actor_ranks: set = field(default_factory=set)

    # Last time we checked resources to schedule new actors
    last_resource_check_at: float = 0
    pending_actors: Dict[int, Tuple[ActorHandle, _PrepareActorTask]] = field(
        default_factory=dict)
    restart_training_at: Optional[float] = None


def _train(params: Dict,
           dtrain: RayDMatrix,
           *args,
           evals=(),
           ray_params: RayParams,
           cpus_per_actor: int,
           gpus_per_actor: int,
           _training_state: _TrainingState,
           **kwargs) -> Tuple[xgb.Booster, Dict, Dict]:
    """This is the local train function wrapped by :func:`train() <train>`.

    This function can be thought of one invocation of a multi-actor xgboost
    training run. It starts the required number of actors, triggers data
    loading, collects the results, and handles (i.e. registers) actor failures
    - but it does not handle fault tolerance or general training setup.

    Generally, this function is called one or multiple times by the
    :func:`train() <train>` function. It is called exactly once if no
    errors occur. It is called more than once if errors occurred (e.g. an
    actor died) and failure handling is enabled.
    """
    from xgboost_ray.elastic import _maybe_schedule_new_actors, \
        _update_scheduled_actor_states, _get_actor_alive_status

    # Un-schedule possible scheduled restarts
    _training_state.restart_training_at = None

    if "nthread" in params:
        if params["nthread"] > cpus_per_actor:
            raise ValueError(
                "Specified number of threads greater than number of CPUs. "
                "\nFIX THIS by passing a lower value for the `nthread` "
                "parameter or a higher number for `cpus_per_actor`.")
    else:
        params["nthread"] = cpus_per_actor

    # This is a callback that handles actor failures.
    # We identify the rank of the failed actor, add this to a set of
    # failed actors (which we might want to restart later), and set its
    # entry in the actor list to None.
    def handle_actor_failure(actor_id):
        rank = _training_state.actors.index(actor_id)
        _training_state.failed_actor_ranks.add(rank)
        _training_state.actors[rank] = None

    # Here we create new actors. In the first invocation of _train(), this
    # will be all actors. In future invocations, this may be less than
    # the num_actors setting, depending on the failure mode.
    newly_created = 0
    for i in list(_training_state.failed_actor_ranks):
        if _training_state.actors[i] is not None:
            raise RuntimeError(
                f"Trying to create actor with rank {i}, but it already "
                f"exists.")
        actor = _create_actor(
            rank=i,
            num_actors=ray_params.num_actors,
            num_cpus_per_actor=cpus_per_actor,
            num_gpus_per_actor=gpus_per_actor,
            resources_per_actor=ray_params.resources_per_actor,
            placement_group=_training_state.placement_group,
            queue=_training_state.queue,
            checkpoint_frequency=ray_params.checkpoint_frequency,
            distributed_callbacks=ray_params.distributed_callbacks)
        # Set actor entry in our list
        _training_state.actors[i] = actor
        # Remove from this set so it is not created again
        _training_state.failed_actor_ranks.remove(i)
        newly_created += 1

    alive_actors = sum(1 for a in _training_state.actors if a is not None)
    logger.info(f"[RayXGBoost] Created {newly_created} new actors "
                f"({alive_actors} total actors). Waiting until actors "
                f"are ready for training.")

    # For distributed datasets (e.g. Modin), this will initialize
    # (and fix) the assignment of data shards to actor ranks
    dtrain.assert_enough_shards_for_actors(num_actors=ray_params.num_actors)
    dtrain.assign_shards_to_actors(_training_state.actors)
    for deval, _ in evals:
        deval.assert_enough_shards_for_actors(num_actors=ray_params.num_actors)
        deval.assign_shards_to_actors(_training_state.actors)

    load_data = [dtrain] + [eval[0] for eval in evals]

    prepare_actor_tasks = [
        _PrepareActorTask(
            actor,
            # Maybe we got a new Queue actor, so send it to all actors.
            queue=_training_state.queue,
            # Maybe we got a new Event actor, so send it to all actors.
            stop_event=_training_state.stop_event,
            # Trigger data loading
            load_data=load_data) for actor in _training_state.actors
        if actor is not None
    ]

    start_wait = time.time()
    last_status = start_wait
    try:
        # Construct list before calling any() to force evaluation
        ready_states = [task.is_ready() for task in prepare_actor_tasks]
        while not all(ready_states):
            if time.time() >= last_status + STATUS_FREQUENCY_S:
                wait_time = time.time() - start_wait
                logger.info(f"Waiting until actors are ready "
                            f"({wait_time:.0f} seconds passed).")
                last_status = time.time()
            time.sleep(0.1)
            ready_states = [task.is_ready() for task in prepare_actor_tasks]

    except Exception as exc:
        _training_state.stop_event.set()
        _get_actor_alive_status(_training_state.actors, handle_actor_failure)
        raise RayActorError from exc

    logger.info("[RayXGBoost] Starting XGBoost training.")

    # Start Rabit tracker for gradient sharing
    rabit_process, env = _start_rabit_tracker(alive_actors)
    rabit_args = [("%s=%s" % item).encode() for item in env.items()]

    # Load checkpoint if we have one. In that case we need to adjust the
    # number of training rounds.
    if _training_state.checkpoint.value:
        kwargs["xgb_model"] = pickle.loads(_training_state.checkpoint.value)
        if _training_state.checkpoint.iteration == -1:
            # -1 means training already finished.
            logger.error(
                "Trying to load continue from checkpoint, but the checkpoint"
                "indicates training already finished. Returning last"
                "checkpointed model instead.")
            return kwargs["xgb_model"], {}, _training_state.additional_results

    # The callback_returns dict contains actor-rank indexed lists of
    # results obtained through the `put_queue` function, usually
    # sent via callbacks.
    callback_returns = _training_state.additional_results.get(
        "callback_returns")
    if callback_returns is None:
        callback_returns = [list() for _ in range(len(_training_state.actors))]
        _training_state.additional_results[
            "callback_returns"] = callback_returns

    _training_state.training_started_at = time.time()

    # Trigger the train function
    live_actors = [
        actor for actor in _training_state.actors if actor is not None
    ]
    training_futures = [
        actor.train.remote(
            rabit_args,
            i == 0,  # return_bst
            params,
            dtrain,
            evals,
            *args,
            **kwargs) for i, actor in enumerate(live_actors)
    ]

    # Failure handling loop. Here we wait until all training tasks finished.
    # If a training task fails, we stop training on the remaining actors,
    # check which ones are still alive, and raise the error.
    # The train() wrapper function will then handle the error.
    start_wait = time.time()
    last_status = start_wait
    try:
        not_ready = training_futures
        while not_ready:
            if _training_state.queue:
                _handle_queue(
                    queue=_training_state.queue,
                    checkpoint=_training_state.checkpoint,
                    callback_returns=callback_returns)

            if ray_params.elastic_training \
                    and not ELASTIC_RESTART_DISABLED:
                _maybe_schedule_new_actors(
                    training_state=_training_state,
                    num_cpus_per_actor=cpus_per_actor,
                    num_gpus_per_actor=gpus_per_actor,
                    resources_per_actor=ray_params.resources_per_actor,
                    ray_params=ray_params,
                    load_data=load_data)

                # This may raise RayXGBoostActorAvailable
                _update_scheduled_actor_states(_training_state)

            if time.time() >= last_status + STATUS_FREQUENCY_S:
                wait_time = time.time() - start_wait
                logger.info(f"Training in progress "
                            f"({wait_time:.0f} seconds since last restart).")
                last_status = time.time()

            ready, not_ready = ray.wait(
                not_ready, num_returns=len(not_ready), timeout=1)
            ray.get(ready)

        # Get items from queue one last time
        if _training_state.queue:
            _handle_queue(
                queue=_training_state.queue,
                checkpoint=_training_state.checkpoint,
                callback_returns=callback_returns)

    # The inner loop should catch all exceptions
    except Exception as exc:
        logger.debug(f"Caught exception in training loop: {exc}")

        # Stop all other actors from training
        _training_state.stop_event.set()

        # Check which actors are still alive
        _get_actor_alive_status(_training_state.actors, handle_actor_failure)

        # Todo: Try to fetch newer checkpoint, store in `_checkpoint`
        # Shut down rabit
        _stop_rabit_tracker(rabit_process)

        raise RayActorError from exc

    # Training is now complete.
    # Stop Rabit tracking process
    _stop_rabit_tracker(rabit_process)

    # Get all results from all actors.
    all_results: List[Dict[str, Any]] = ray.get(training_futures)

    # All results should be the same because of Rabit tracking. But only
    # the first one actually returns its bst object.
    bst = all_results[0]["bst"]
    evals_result = all_results[0]["evals_result"]

    if callback_returns:
        _training_state.additional_results[
            "callback_returns"] = callback_returns

    total_n = sum(res["train_n"] or 0 for res in all_results)

    _training_state.additional_results["total_n"] = total_n

    return bst, evals_result, _training_state.additional_results


def train(
        params: Dict,
        dtrain: RayDMatrix,
        num_boost_round: int = 10,
        *args,
        evals: Union[List[Tuple[RayDMatrix, str]], Tuple[RayDMatrix, str]] = (
        ),
        evals_result: Optional[Dict] = None,
        additional_results: Optional[Dict] = None,
        ray_params: Union[None, RayParams, Dict] = None,
        _remote: Optional[bool] = None,
        **kwargs) -> xgb.Booster:
    """Distributed XGBoost training via Ray.

    This function will connect to a Ray cluster, create ``num_actors``
    remote actors, send data shards to them, and have them train an
    XGBoost classifier. The XGBoost parameters will be shared and combined
    via Rabit's all-reduce protocol.

    If running inside a Ray Tune session, this function will automatically
    handle results to tune for hyperparameter search.

    Failure handling:

    XGBoost on Ray supports automatic failure handling that can be configured
    with the :class:`ray_params <RayParams>` argument. If an actor or local
    training task dies, the Ray actor is marked as dead, and there are
    three options on how to proceed.

    First, if ``ray_params.elastic_training`` is ``True`` and
    the number of dead actors is below ``ray_params.max_failed_actors``,
    training will continue right away with fewer actors. No data will be
    loaded again and the latest available checkpoint will be used.
    A maximum of ``ray_params.max_actor_restarts`` restarts will be tried
    before exiting.

    Second, if ``ray_params.elastic_training`` is ``False`` and
    the number of restarts is below ``ray_params.max_actor_restarts``,
    Ray will try to schedule the dead actor again, load the data shard
    on this actor, and then continue training from the latest checkpoint.

    Third, if none of the above is the case, training is aborted.

    Args:
        params (Dict): parameter dict passed to ``xgboost.train()``
        dtrain (RayDMatrix): Data object containing the training data.
        evals (Union[List[Tuple[RayDMatrix, str]], Tuple[RayDMatrix, str]]):
            ``evals`` tuple passed to ``xgboost.train()``.
        evals_result (Optional[Dict]): Dict to store evaluation results in.
        additional_results (Optional[Dict]): Dict to store additional results.
        ray_params (Union[None, RayParams, Dict]): Parameters to configure
            Ray-specific behavior. See :class:`RayParams` for a list of valid
            configuration parameters.
        _remote (bool): Whether to run the driver process in a remote
            function. This is enabled by default in Ray client mode.
        **kwargs: Keyword arguments will be passed to the local
            `xgb.train()` calls.

    Returns: An ``xgboost.Booster`` object.
    """
    os.environ.setdefault("RAY_IGNORE_UNHANDLED_ERRORS", "1")

    if _remote is None:
        _remote = _is_client_connected() and \
                  not is_session_enabled()

    if not ray.is_initialized():
        ray.init()

    if _remote:
        # Run this function as a remote function to support Ray client mode.
        @ray.remote(num_cpus=0)
        def _wrapped(*args, **kwargs):
            _evals_result = {}
            _additional_results = {}
            bst = train(
                *args,
                num_boost_round=num_boost_round,
                evals_result=_evals_result,
                additional_results=_additional_results,
                **kwargs)
            return bst, _evals_result, _additional_results

        # Make sure that train is called on the server node.
        _wrapped = force_on_current_node(_wrapped)

        bst, train_evals_result, train_additional_results = ray.get(
            _wrapped.remote(
                params,
                dtrain,
                *args,
                evals=evals,
                ray_params=ray_params,
                _remote=False,
                **kwargs,
            ))
        if isinstance(evals_result, dict):
            evals_result.update(train_evals_result)
        if isinstance(additional_results, dict):
            additional_results.update(train_additional_results)
        return bst

    _maybe_print_legacy_warning()

    start_time = time.time()

    ray_params = _validate_ray_params(ray_params)

    max_actor_restarts = ray_params.max_actor_restarts \
        if ray_params.max_actor_restarts >= 0 else float("inf")
    _assert_ray_support()

    if not isinstance(dtrain, RayDMatrix):
        raise ValueError(
            "The `dtrain` argument passed to `train()` is not a RayDMatrix, "
            "but of type {}. "
            "\nFIX THIS by instantiating a RayDMatrix first: "
            "`dtrain = RayDMatrix(data=data, label=label)`.".format(
                type(dtrain)))

    added_tune_callback = _try_add_tune_callback(kwargs)
    # Tune currently does not support elastic training.
    if added_tune_callback and ray_params.elastic_training and not bool(
            os.getenv("RXGB_ALLOW_ELASTIC_TUNE", "0")):
        raise ValueError("Elastic Training cannot be used with Ray Tune. "
                         "Please disable elastic_training in RayParams in "
                         "order to use xgboost_ray with Tune.")

    if added_tune_callback:
        # Don't autodetect resources when used with Tune.
        cpus_per_actor = ray_params.cpus_per_actor
        gpus_per_actor = max(0, ray_params.gpus_per_actor)
    else:
        cpus_per_actor, gpus_per_actor = _autodetect_resources(
            ray_params=ray_params,
            use_tree_method="tree_method" in params
            and params["tree_method"] is not None
            and params["tree_method"].startswith("gpu"))

    tree_method = params.get("tree_method", "auto") or "auto"

    # preemptively raise exceptions with bad params
    if tree_method == "exact":
        raise ValueError(
            "`exact` tree method doesn't support distributed training.")

    if params.get("updater", None) == "grow_colmaker":
        raise ValueError(
            "`grow_colmaker` updater doesn't support distributed training.")

    if gpus_per_actor > 0 and not tree_method.startswith("gpu_"):
        logger.warning(
            f"GPUs have been assigned to the actors, but the current XGBoost "
            f"tree method is set to `{tree_method}`. Thus, GPUs will "
            f"currently not be used. To enable GPUs usage, please set the "
            f"`tree_method` to a GPU-compatible option, "
            f"e.g. `gpu_hist`.")

    if gpus_per_actor == 0 and cpus_per_actor == 0:
        raise ValueError("cpus_per_actor and gpus_per_actor both cannot be "
                         "0. Are you sure your cluster has CPUs available?")

    if ray_params.elastic_training and ray_params.max_failed_actors == 0:
        raise ValueError(
            "Elastic training enabled but the maximum number of failed "
            "actors is set to 0. This means that elastic training is "
            "effectively disabled. Please set `RayParams.max_failed_actors` "
            "to something larger than 0 to enable elastic training.")

    if ray_params.elastic_training and ray_params.max_actor_restarts == 0:
        raise ValueError(
            "Elastic training enabled but the maximum number of actor "
            "restarts is set to 0. This means that elastic training is "
            "effectively disabled. Please set `RayParams.max_actor_restarts` "
            "to something larger than 0 to enable elastic training.")

    if not dtrain.has_label:
        raise ValueError(
            "Training data has no label set. Please make sure to set "
            "the `label` argument when initializing `RayDMatrix()` "
            "for data you would like to train on.")

    if not dtrain.loaded and not dtrain.distributed:
        dtrain.load_data(ray_params.num_actors)

    for (deval, name) in evals:
        if not deval.has_label:
            raise ValueError(
                "Evaluation data has no label set. Please make sure to set "
                "the `label` argument when initializing `RayDMatrix()` "
                "for data you would like to evaluate on.")
        if not deval.loaded and not deval.distributed:
            deval.load_data(ray_params.num_actors)

    bst = None
    train_evals_result = {}
    train_additional_results = {}

    tries = 0
    checkpoint = _Checkpoint()  # Keep track of latest checkpoint
    current_results = {}  # Keep track of additional results
    actors = [None] * ray_params.num_actors  # All active actors
    pending_actors = {}

    # Create the Queue and Event actors.
    queue, stop_event = _create_communication_processes(added_tune_callback)

    placement_strategy = None
    if not ray_params.elastic_training:
        if added_tune_callback:
            if TUNE_USING_PG:
                # If Tune is using placement groups, then strategy has already
                # been set. Don't create an additional placement_group here.
                placement_strategy = None
            else:
                placement_strategy = "PACK"
        elif bool(_USE_SPREAD_STRATEGY):
            placement_strategy = "SPREAD"

    if placement_strategy is not None:
        pg = _create_placement_group(cpus_per_actor, gpus_per_actor,
                                     ray_params.resources_per_actor,
                                     ray_params.num_actors, placement_strategy)
    else:
        pg = None

    start_actor_ranks = set(range(ray_params.num_actors))  # Start these

    total_training_time = 0.
    boost_rounds_left = num_boost_round
    last_checkpoint_value = checkpoint.value
    while tries <= max_actor_restarts:
        # Only update number of iterations if the checkpoint changed
        # If it didn't change, we already subtracted the iterations.
        if checkpoint.iteration >= 0 and \
                checkpoint.value != last_checkpoint_value:
            boost_rounds_left -= checkpoint.iteration + 1

        last_checkpoint_value = checkpoint.value

        logger.debug(f"Boost rounds left: {boost_rounds_left}")

        training_state = _TrainingState(
            actors=actors,
            queue=queue,
            stop_event=stop_event,
            checkpoint=checkpoint,
            additional_results=current_results,
            training_started_at=0.,
            placement_group=pg,
            failed_actor_ranks=start_actor_ranks,
            pending_actors=pending_actors)

        try:
            bst, train_evals_result, train_additional_results = _train(
                params,
                dtrain,
                boost_rounds_left,
                *args,
                evals=evals,
                ray_params=ray_params,
                cpus_per_actor=cpus_per_actor,
                gpus_per_actor=gpus_per_actor,
                _training_state=training_state,
                **kwargs)
            if training_state.training_started_at > 0.:
                total_training_time += time.time(
                ) - training_state.training_started_at
            break
        except (RayActorError, RayTaskError) as exc:
            if training_state.training_started_at > 0.:
                total_training_time += time.time(
                ) - training_state.training_started_at
            alive_actors = sum(1 for a in actors if a is not None)
            start_again = False
            if ray_params.elastic_training:
                if alive_actors < ray_params.num_actors - \
                        ray_params.max_failed_actors:
                    raise RuntimeError(
                        "A Ray actor died during training and the maximum "
                        "number of dead actors in elastic training was "
                        "reached. Shutting down training.") from exc

                # Do not start new actors before resuming training
                # (this might still restart actors during training)
                start_actor_ranks.clear()

                if exc.__cause__ and isinstance(exc.__cause__,
                                                RayXGBoostActorAvailable):
                    # New actor available, integrate into training loop
                    logger.info(
                        f"A new actor became available. Re-starting training "
                        f"from latest checkpoint with new actor. "
                        f"This will use {alive_actors} existing actors and "
                        f"start {len(start_actor_ranks)} new actors. "
                        f"Sleeping for 10 seconds for cleanup.")
                    tries -= 1  # This is deliberate so shouldn't count
                    start_again = True

                elif tries + 1 <= max_actor_restarts:
                    if exc.__cause__ and isinstance(exc.__cause__,
                                                    RayXGBoostTrainingError):
                        logger.warning(f"Caught exception: {exc.__cause__}")
                    logger.warning(
                        f"A Ray actor died during training. Trying to "
                        f"continue training on the remaining actors. "
                        f"This will use {alive_actors} existing actors and "
                        f"start {len(start_actor_ranks)} new actors. "
                        f"Sleeping for 10 seconds for cleanup.")
                    start_again = True

            elif tries + 1 <= max_actor_restarts:
                if exc.__cause__ and isinstance(exc.__cause__,
                                                RayXGBoostTrainingError):
                    logger.warning(f"Caught exception: {exc.__cause__}")
                logger.warning(
                    f"A Ray actor died during training. Trying to restart "
                    f"and continue training from last checkpoint "
                    f"(restart {tries + 1} of {max_actor_restarts}). "
                    f"This will use {alive_actors} existing actors and start "
                    f"{len(start_actor_ranks)} new actors. "
                    f"Sleeping for 10 seconds for cleanup.")
                start_again = True

            if start_again:
                time.sleep(5)
                queue.shutdown()
                stop_event.shutdown()
                time.sleep(5)
                queue, stop_event = _create_communication_processes()
            else:
                raise RuntimeError(
                    f"A Ray actor died during training and the maximum number "
                    f"of retries ({max_actor_restarts}) is exhausted."
                ) from exc
            tries += 1

    total_time = time.time() - start_time

    train_additional_results["training_time_s"] = total_training_time
    train_additional_results["total_time_s"] = total_time

    logger.info("[RayXGBoost] Finished XGBoost training on training data "
                "with total N={total_n:,} in {total_time_s:.2f} seconds "
                "({training_time_s:.2f} pure XGBoost training time).".format(
                    **train_additional_results))

    _shutdown(
        actors=actors,
        pending_actors=pending_actors,
        queue=queue,
        event=stop_event,
        placement_group=pg,
        force=False)

    if isinstance(evals_result, dict):
        evals_result.update(train_evals_result)
    if isinstance(additional_results, dict):
        additional_results.update(train_additional_results)

    return bst


def _predict(model: xgb.Booster, data: RayDMatrix, ray_params: RayParams,
             **kwargs):
    _assert_ray_support()

    if not ray.is_initialized():
        ray.init()

    # Create remote actors
    actors = [
        _create_actor(
            rank=i,
            num_actors=ray_params.num_actors,
            num_cpus_per_actor=ray_params.cpus_per_actor,
            num_gpus_per_actor=ray_params.gpus_per_actor
            if ray_params.gpus_per_actor >= 0 else 0,
            resources_per_actor=ray_params.resources_per_actor,
            distributed_callbacks=ray_params.distributed_callbacks)
        for i in range(ray_params.num_actors)
    ]
    logger.info(f"[RayXGBoost] Created {len(actors)} remote actors.")

    # Split data across workers
    wait_load = []
    for actor in actors:
        wait_load.extend(_trigger_data_load(actor, data, []))

    try:
        ray.get(wait_load)
    except Exception as exc:
        logger.warning(f"Caught an error during prediction: {str(exc)}")
        _shutdown(actors, force=True)
        raise

    # Put model into object store
    model_ref = ray.put(model)

    logger.info("[RayXGBoost] Starting XGBoost prediction.")

    # Train
    fut = [actor.predict.remote(model_ref, data, **kwargs) for actor in actors]

    try:
        actor_results = ray.get(fut)
    except Exception as exc:
        logger.warning(f"Caught an error during prediction: {str(exc)}")
        _shutdown(actors=actors, force=True)
        raise

    _shutdown(actors=actors, force=False)

    return combine_data(data.sharding, actor_results)


def predict(model: xgb.Booster,
            data: RayDMatrix,
            ray_params: Union[None, RayParams, Dict] = None,
            _remote: Optional[bool] = None,
            **kwargs) -> Optional[np.ndarray]:
    """Distributed XGBoost predict via Ray.

    This function will connect to a Ray cluster, create ``num_actors``
    remote actors, send data shards to them, and have them predict labels
    using an XGBoost booster model. The results are then combined and
    returned.

    Args:
        model (xgb.Booster): Booster object to call for prediction.
        data (RayDMatrix): Data object containing the prediction data.
        ray_params (Union[None, RayParams, Dict]): Parameters to configure
            Ray-specific behavior. See :class:`RayParams` for a list of valid
            configuration parameters.
        _remote (bool): Whether to run the driver process in a remote
            function. This is enabled by default in Ray client mode.
        **kwargs: Keyword arguments will be passed to the local
            `xgb.predict()` calls.

    Returns: ``np.ndarray`` containing the predicted labels.

    """
    os.environ.setdefault("RAY_IGNORE_UNHANDLED_ERRORS", "1")

    if _remote is None:
        _remote = _is_client_connected() and \
                  not is_session_enabled()

    if not ray.is_initialized():
        ray.init()

    if _remote:
        return ray.get(
            ray.remote(num_cpus=0)(predict).remote(
                model, data, ray_params, _remote=False, **kwargs))

    _maybe_print_legacy_warning()

    ray_params = _validate_ray_params(ray_params)

    max_actor_restarts = ray_params.max_actor_restarts \
        if ray_params.max_actor_restarts >= 0 else float("inf")
    _assert_ray_support()

    if not isinstance(data, RayDMatrix):
        raise ValueError(
            "The `data` argument passed to `train()` is not a RayDMatrix, "
            "but of type {}. "
            "\nFIX THIS by instantiating a RayDMatrix first: "
            "`data = RayDMatrix(data=data)`.".format(type(data)))

    tries = 0
    while tries <= max_actor_restarts:
        try:
            return _predict(model, data, ray_params=ray_params, **kwargs)
        except RayActorError:
            if tries + 1 <= max_actor_restarts:
                logger.warning(
                    "A Ray actor died during prediction. Trying to restart "
                    "prediction from scratch. "
                    "Sleeping for 10 seconds for cleanup.")
                time.sleep(10)
            else:
                raise RuntimeError(
                    "A Ray actor died during prediction and the maximum "
                    "number of retries ({}) is exhausted.".format(
                        max_actor_restarts))
            tries += 1
    return None<|MERGE_RESOLUTION|>--- conflicted
+++ resolved
@@ -663,14 +663,10 @@
         checkpoint_frequency: int = 5,
         distributed_callbacks: Optional[Sequence[DistributedCallback]] = None
 ) -> ActorHandle:
-<<<<<<< HEAD
-    return _RemoteRayXGBoostActor.options(
-=======
     # Send DEFAULT_PG here, which changed in Ray > 1.4.0
     # If we send `None`, this will ignore the parent placement group and
     # lead to errors e.g. when used within Ray Tune
-    return RayXGBoostActor.options(
->>>>>>> e2ad9268
+    return _RemoteRayXGBoostActor.options(
         num_cpus=num_cpus_per_actor,
         num_gpus=num_gpus_per_actor,
         resources=resources_per_actor,
