--- conflicted
+++ resolved
@@ -112,8 +112,6 @@
         return None
     return os.path.join(path, f"{prefix}_{rank:05d}.xgb")
 
-
-<<<<<<< HEAD
 def _add_tune_callback(kwargs: Dict):
     if TUNE_INSTALLED and tune.is_session_enabled():
         callbacks = kwargs.get("callbacks", [])
@@ -122,7 +120,7 @@
                 return
         callbacks.append(RayTuneReportCallback())
         kwargs["callbacks"] = callbacks
-=======
+
 def _get_dmatrix(data: RayDMatrix, param: Dict) -> xgb.DMatrix:
     if isinstance(data, RayDeviceQuantileDMatrix):
         if isinstance(param["data"], list):
@@ -158,7 +156,6 @@
         matrix = xgb.DMatrix(**param)
         matrix.set_info(label_lower_bound=ll, label_upper_bound=lu)
     return matrix
->>>>>>> 220b480e
 
 
 @ray.remote
