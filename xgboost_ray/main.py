--- conflicted
+++ resolved
@@ -867,7 +867,6 @@
     checkpoint = _Checkpoint()  # Keep track of latest checkpoint
     current_results = {}  # Keep track of additional results
     actors = [None] * ray_params.num_actors  # All active actors
-<<<<<<< HEAD
 
     # Create the Queue and Event actors.
     queue, stop_event = _create_communication_processes()
@@ -876,9 +875,6 @@
                                  ray_params.resources_per_actor,
                                  ray_params.num_actors)
 
-=======
-    queue, stop_event = _create_communication_processes()
->>>>>>> 5a8ec69b
     start_actor_ranks = set(range(ray_params.num_actors))  # Start these
     while tries <= max_actor_restarts:
         try:
@@ -936,11 +932,8 @@
                 #remove_placement_group(pg)
                 time.sleep(5)
                 queue, stop_event = _create_communication_processes()
-<<<<<<< HEAD
                 # pg = _create_placement_group(cpus_per_actor, gpus_per_actor,
                 #                              resources_per_actor=ray_params.resources_per_actor, num_actors=alive_actors+len(start_actor_ranks))
-=======
->>>>>>> 5a8ec69b
             else:
                 raise RuntimeError(
                     f"A Ray actor died during training and the maximum number "
