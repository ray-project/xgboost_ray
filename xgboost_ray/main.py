--- conflicted
+++ resolved
@@ -1105,12 +1105,9 @@
 
     start_actor_ranks = set(range(ray_params.num_actors))  # Start these
 
-<<<<<<< HEAD
     boost_rounds_left = num_boost_round
     last_checkpoint_value = checkpoint.value
-=======
     total_training_time = 0.
->>>>>>> cee3008f
     while tries <= max_actor_restarts:
         # Only update number of iterations if the checkpoint changed
         # If it didn't change, we already subtracted the iterations.
