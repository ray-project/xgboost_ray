from typing import Tuple, Dict, Any, List, Optional, Callable

import numpy as np

import os
import time

from threading import Thread

try:
    import ray
    from ray import logger
    from ray.services import get_node_ip_address
    from ray.exceptions import RayActorError
    from ray.util.queue import Queue
    from ray.actor import ActorHandle
    RAY_INSTALLED = True
except ImportError:
    ray = None
    logger = None
    get_node_ip_address = None
    Queue = None
    ActorHandle = None
    RAY_INSTALLED = False

import xgboost as xgb

from xgboost_ray.matrix import RayDMatrix, combine_data, \
    RayDeviceQuantileDMatrix, RayDataIter, concat_dataframes
from xgboost_ray.session import init_session


def _assert_ray_support():
    if not RAY_INSTALLED:
        raise ImportError(
            "Ray needs to be installed in order to use this module. "
            "Try: `pip install ray`")


def _start_rabit_tracker(num_workers: int):
    """Start Rabit tracker. The workers connect to this tracker to share
    their results."""
    host = get_node_ip_address()

    env = {"DMLC_NUM_WORKER": num_workers}
    rabit_tracker = xgb.RabitTracker(hostIP=host, nslave=num_workers)

    # Get tracker Host + IP
    env.update(rabit_tracker.slave_envs())
    rabit_tracker.start(num_workers)

    # Wait until context completion
    thread = Thread(target=rabit_tracker.join)
    thread.daemon = True
    thread.start()

    return env


class RabitContext:
    """Context to connect a worker to a rabit tracker"""

    def __init__(self, actor_id, args):
        self.args = args
        self.args.append(("DMLC_TASK_ID=[xgboost.ray]:" + actor_id).encode())

    def __enter__(self):
        xgb.rabit.init(self.args)

    def __exit__(self, *args):
        xgb.rabit.finalize()


def _ray_get_actor_cpus():
    # Get through resource IDs
    resource_ids = ray.get_resource_ids()
    if "CPU" in resource_ids:
        return sum(cpu[1] for cpu in resource_ids["CPU"])
    return None


def _ray_get_cluster_cpus():
    return ray.cluster_resources().get("CPU", None)


def _get_max_node_cpus():
    max_node_cpus = max(
        node.get("Resources", {}).get("CPU", 0.0) for node in ray.nodes())
    return max_node_cpus if max_node_cpus > 0.0 else _ray_get_cluster_cpus()


def _set_omp_num_threads():
    ray_cpus = _ray_get_actor_cpus()
    if ray_cpus:
        os.environ["OMP_NUM_THREADS"] = str(int(ray_cpus))
    else:
        if "OMP_NUM_THREADS" in os.environ:
            del os.environ["OMP_NUM_THREADS"]
    return int(float(os.environ.get("OMP_NUM_THREADS", "0.0")))


def _checkpoint_file(path: str, prefix: str, rank: int):
    if not prefix:
        return None
    return os.path.join(path, f"{prefix}_{rank:05d}.xgb")


@ray.remote
class RayXGBoostActor:
    """Remote Ray XGBoost actor class.

    This remote actor handles local training and prediction of one data
    shard. It initializes a Rabit context, thus connecting to the Rabit
    all-reduce ring, and initializes local training, sending updates
    to other workers.

    The actor also takes care of checkpointing (locally), enabling
    training to resume after it has been stopped.

    Args:
        rank (int): Rank of the actor. Must be ``0 <= rank < num_actors``.
        num_actors (int): Total number of actors.
        queue (Queue): Ray queue to communicate with main process.
        checkpoint_prefix (str): Prefix for checkpoint files.
        checkpoint_path (str): Path to store checkpoints at. Defaults to
            ``/tmp``
        checkpoint_frequency (int): How often to store checkpoints. Defaults
            to ``5``, saving checkpoints every 5 boosting rounds.

    """

    def __init__(self,
                 rank: int,
                 num_actors: int,
                 queue: Optional[Queue] = None,
                 checkpoint_prefix: Optional[str] = None,
                 checkpoint_path: str = "/tmp",
                 checkpoint_frequency: int = 5):
        self.queue = queue
        init_session(rank, queue)

        self.rank = rank
        self.num_actors = num_actors

        self.checkpoint_prefix = checkpoint_prefix
        self.checkpoint_path = checkpoint_path
        self.checkpoint_frequency = checkpoint_frequency

        self._data: Dict[RayDMatrix, xgb.DMatrix] = {}

        self._local_n = 0

        _set_omp_num_threads()

    @property
    def checkpoint_file(self) -> Optional[str]:
        return _checkpoint_file(self.checkpoint_path, self.checkpoint_prefix,
                                self.rank)

    @property
    def _save_checkpoint_callback(self):
        def callback(env):
            if env.iteration % self.checkpoint_frequency == 0:
                env.model.save_model(self.checkpoint_file)

        return callback

    def load_data(self, data: RayDMatrix):
        if data in self._data:
            return
        param = data.get_data(self.rank, self.num_actors)
        self._local_n = len(param["data"])

        if isinstance(data, RayDeviceQuantileDMatrix):
            if isinstance(param["data"], list):
                dm_param = {
                    "feature_names": data.feature_names,
                    "feature_types": data.feature_types,
                    "missing": data.missing,
                }
                if not isinstance(data, xgb.DeviceQuantileDMatrix):
                    pass
                param.update(dm_param)
                it = RayDataIter(**param)
                matrix = xgb.DeviceQuantileDMatrix(it, **dm_param)
            else:
                matrix = xgb.DeviceQuantileDMatrix(**param)
        else:
            if isinstance(param["data"], list):
                dm_param = {
                    "data": concat_dataframes(param["data"]),
                    "label": concat_dataframes(param["label"]),
                    "weight": concat_dataframes(param["weight"]),
                    "base_margin": concat_dataframes(param["base_margin"]),
                    "label_lower_bound": concat_dataframes(
                        param["label_lower_bound"]),
                    "label_upper_bound": concat_dataframes(
                        param["label_upper_bound"]),
                }
                param.update(dm_param)

            ll = param.pop("label_lower_bound", None)
            lu = param.pop("label_upper_bound", None)

            matrix = xgb.DMatrix(**param)
            matrix.set_info(label_lower_bound=ll, label_upper_bound=lu)

        self._data[data] = matrix

    def train(self, rabit_args: List[str], params: Dict[str, Any],
              dtrain: RayDMatrix, evals: Tuple[RayDMatrix, str], *args,
              **kwargs) -> Dict[str, Any]:
        num_threads = _set_omp_num_threads()

        local_params = params.copy()

        if "nthread" not in local_params:
            if num_threads > 0:
                local_params["num_threads"] = num_threads
            else:
                local_params["nthread"] = ray.utils.get_num_cpus()

        if dtrain not in self._data:
            self.load_data(dtrain)

        local_dtrain = self._data[dtrain]

        local_evals = []
        for deval, name in evals:
            if deval not in self._data:
                self.load_data(deval)
            local_evals.append((self._data[deval], name))

        evals_result = dict()

        # Load model
        checkpoint_dir = os.path.dirname(self.checkpoint_file)
        if os.path.exists(self.checkpoint_file):
            kwargs.update({"xgb_model": self.checkpoint_file})
        elif not os.path.exists(checkpoint_dir):
            try:
                os.makedirs(checkpoint_dir, 0o755, exist_ok=True)
            except Exception as e:
                raise ValueError(
                    f"Checkpoint directory {checkpoint_dir} could not be "
                    f"created."
                    f"\nFIX THIS by passing a valid (existing) location "
                    f"as the `checkpoint_path` parameter and omit using "
                    f"path separators (usually `/`) in the "
                    f"`checkpoint_prefix` parameter.") from e

        if "callbacks" in kwargs:
            callbacks = kwargs["callbacks"]
        else:
            callbacks = []
        callbacks.append(self._save_checkpoint_callback)
        kwargs["callbacks"] = callbacks

        with RabitContext(str(id(self)), rabit_args):
            bst = xgb.train(
                local_params,
                local_dtrain,
                *args,
                evals=local_evals,
                evals_result=evals_result,
                **kwargs)
            return {
                "bst": bst,
                "evals_result": evals_result,
                "train_n": self._local_n
            }

    def predict(self, model: xgb.Booster, data: RayDMatrix, **kwargs):
        _set_omp_num_threads()

        if data not in self._data:
            self.load_data(data)
        local_data = self._data[data]

        predictions = model.predict(local_data, **kwargs)
        return predictions


def _create_actor(rank: int,
                  num_actors: int,
                  num_cpus_per_actor: int,
                  num_gpus_per_actor: int,
                  resources_per_actor: Optional[Dict] = None,
                  queue: Optional[Queue] = None,
                  checkpoint_prefix: Optional[str] = None,
                  checkpoint_path: str = "/tmp",
                  checkpoint_frequency: int = 5) -> RayXGBoostActor:

    return RayXGBoostActor.options(
        num_cpus=num_cpus_per_actor,
        num_gpus=num_gpus_per_actor,
        resources=resources_per_actor).remote(
            rank=rank,
            num_actors=num_actors,
            queue=queue,
            checkpoint_prefix=checkpoint_prefix,
            checkpoint_path=checkpoint_path,
            checkpoint_frequency=checkpoint_frequency)


def _trigger_data_load(actor, dtrain, evals):
    wait_load = [actor.load_data.remote(dtrain)]
    for deval, name in evals:
        wait_load.append(actor.load_data.remote(deval))
    return wait_load


def _cleanup(checkpoint_prefix: str, checkpoint_path: str, num_actors: int):
    for i in range(num_actors):
        checkpoint_file = _checkpoint_file(checkpoint_path, checkpoint_prefix,
                                           i)
        if os.path.exists(checkpoint_file):
            os.remove(checkpoint_file)


<<<<<<< HEAD
def _shutdown(remote_workers: List[ActorHandle], queue: Optional[Queue] = None,
              force: bool
= False):
    if not force:
        logger.debug(f"Killing worker {len(remote_workers)} workers.")
=======
def _shutdown(remote_workers: List[ActorHandle], force: bool = False):
    if force:
>>>>>>> f937fe7c
        for worker in remote_workers:
            ray.kill(worker)
        if queue:
            logger.debug("Killing Queue actor.")
            ray.kill(queue.actor)
    else:
        try:
            [worker.__ray_terminate__.remote() for worker in remote_workers]
            if queue:
                queue.actor.__ray_terminate__.remote()
        except RayActorError:
            logger.warning("Failed to shutdown gracefully, forcing a "
                           "shutdown.")
            _shutdown(remote_workers, force=True)


def _train(params: Dict,
           dtrain: RayDMatrix,
           *args,
           evals=(),
           num_actors: int = 4,
           cpus_per_actor: int = 0,
           gpus_per_actor: int = -1,
           resources_per_actor: Optional[Dict] = None,
           checkpoint_prefix: Optional[str] = None,
           checkpoint_path: str = "/tmp",
           checkpoint_frequency: int = 5,
           **kwargs) -> Tuple[xgb.Booster, Dict, Dict]:
    _assert_ray_support()

    if not ray.is_initialized():
        ray.init()

    if gpus_per_actor == -1:
        gpus_per_actor = 0
        if "tree_method" in params and params["tree_method"].startswith("gpu"):
            gpus_per_actor = 1

    if cpus_per_actor <= 0:
        cluster_cpus = _ray_get_cluster_cpus() or 1
        cpus_per_actor = min(
            int(_get_max_node_cpus() or 1), int(cluster_cpus // num_actors))

    if "nthread" in params:
        if params["nthread"] > cpus_per_actor:
            raise ValueError(
                "Specified number of threads greater than number of CPUs. "
                "\nFIX THIS by passing a lower value for the `nthread` "
                "parameter or a higher number for `cpus_per_actor`.")
    else:
        params["nthread"] = cpus_per_actor

    # Create queue for communication from worker to caller.
    # Always create queue.
    queue = Queue()

    # Create remote actors
    actors = [
        _create_actor(i, num_actors, cpus_per_actor, gpus_per_actor,
                      resources_per_actor, queue, checkpoint_prefix,
                      checkpoint_path, checkpoint_frequency)
        for i in range(num_actors)
    ]
    logger.info(f"[RayXGBoost] Created {len(actors)} remote actors.")

    # Split data across workers
    wait_load = []
    for _, actor in enumerate(actors):
        wait_load.extend(_trigger_data_load(actor, dtrain, evals))

    try:
        ray.get(wait_load)
    except Exception:
        for actor in actors:
            ray.kill(actor)
        if queue:
            ray.kill(queue)
        raise

    logger.info("[RayXGBoost] Starting XGBoost training.")

    # Start tracker
    env = _start_rabit_tracker(num_actors)
    rabit_args = [("%s=%s" % item).encode() for item in env.items()]

    # Train
    fut = [
        actor.train.remote(rabit_args, params, dtrain, evals, *args, **kwargs)
        for actor in actors
    ]

    callback_returns = [list() for _ in range(len(actors))]
    try:
        not_ready = fut
        while not_ready:
            if queue:
                while not queue.empty():
                    (actor_rank, item) = queue.get()
                    if isinstance(item, Callable):
                        item()
                    else:
                        callback_returns[actor_rank].append(item)
            ready, not_ready = ray.wait(not_ready, timeout=0)
            logger.debug("[RayXGBoost] Waiting for results...")
            ray.get(ready)
        # Once everything is ready
        ray.get(fut)
    # The inner loop should catch all exceptions
    except Exception:
        _shutdown(remote_workers=actors, queue=queue, force=True)
        raise

    # All results should be the same because of Rabit tracking. So we just
    # return the first one.
    res: Dict[str, Any] = ray.get(fut[0])
    bst = res["bst"]
    evals_result = res["evals_result"]
    additional_results = {}

    if callback_returns:
        additional_results["callback_returns"] = callback_returns

    all_res = ray.get(fut)
    total_n = sum(res["train_n"] or 0 for res in all_res)

    logger.info(f"[RayXGBoost] Finished XGBoost training on training data "
                f"with total N={total_n:,}.")

    if checkpoint_prefix:
        _cleanup(checkpoint_prefix, checkpoint_path, num_actors)

    _shutdown(remote_workers=actors, queue=queue, force=False)

    return bst, evals_result, additional_results


def train(params: Dict,
          dtrain: RayDMatrix,
          *args,
          evals=(),
          evals_result: Optional[Dict] = None,
          additional_results: Optional[Dict] = None,
          num_actors: int = 4,
          cpus_per_actor: int = 0,
          gpus_per_actor: int = -1,
          resources_per_actor: Optional[Dict] = None,
          max_actor_restarts: int = 0,
          **kwargs):
    """Distributed XGBoost training via Ray.

    This function will connect to a Ray cluster, create ``num_actors``
    remote actors, send data shards to them, and have them train an
    XGBoost classifier. The XGBoost parameters will be shared and combined
    via Rabit's all-reduce protocol.

    Args:
        params (Dict): parameter dict passed to ``xgboost.train()``
        dtrain (RayDMatrix): Data object containing the training data.
        evals (Union[List[Tuple], Tuple]): ``evals`` tuple passed to
            ``xgboost.train()``.
        evals_result (Optional[Dict]): Dict to store evaluation results in.
        additional_results (Optional[Dict]): Dict to store additional results.
        num_actors (int): Number of parallel Ray actors.
        cpus_per_actor (int): Number of CPUs to be used per Ray actor.
        gpus_per_actor (int): Number of GPUs to be used per Ray actor.
        resources_per_actor (Optional[Dict]): Dict of additional resources
            required per Ray actor.
        max_actor_restarts (int): Number of retries when Ray actors fail.
            Defaults to 0 (no retries). Set to -1 for unlimited retries.

    Keyword Args:
        checkpoint_prefix (str): Prefix for the checkpoint filenames.
            Defaults to ``.xgb_ray_{time.time()}``.
        checkpoint_path (str): Path to store checkpoints at. Defaults to
            ``/tmp``
        checkpoint_frequency (int): How often to save checkpoints. Defaults
            to ``5``.

    Returns: An ``xgboost.Booster`` object.
    """
    max_actor_restarts = max_actor_restarts \
        if max_actor_restarts >= 0 else float("inf")
    _assert_ray_support()

    if not isinstance(dtrain, RayDMatrix):
        raise ValueError(
            "The `dtrain` argument passed to `train()` is not a RayDMatrix, "
            "but of type {}. "
            "\nFIX THIS by instantiating a RayDMatrix first: "
            "`dtrain = RayDMatrix(data=data, label=label)`.".format(
                type(dtrain)))

    if not dtrain.loaded and not dtrain.distributed:
        dtrain.load_data(num_actors)
    for (deval, name) in evals:
        if not deval.loaded and not deval.distributed:
            deval.load_data(num_actors)

    checkpoint_prefix = kwargs.pop("checkpoint_prefix",
                                   f".xgb_ray_{time.time()}")
    checkpoint_path = kwargs.pop("checkpoint_path", "/tmp")
    checkpoint_frequency = kwargs.pop("checkpoint_frequency", 5)

    bst = None
    train_evals_result = {}
    train_additional_results = {}

    tries = 0
    while tries <= max_actor_restarts:
        try:
            bst, train_evals_result, train_additional_results = _train(
                params,
                dtrain,
                *args,
                evals=evals,
                num_actors=num_actors,
                cpus_per_actor=cpus_per_actor,
                gpus_per_actor=gpus_per_actor,
                resources_per_actor=resources_per_actor,
                checkpoint_prefix=checkpoint_prefix,
                checkpoint_path=checkpoint_path,
                checkpoint_frequency=checkpoint_frequency,
                **kwargs)
            break
        except RayActorError:
            if tries + 1 <= max_actor_restarts:
                logger.warning(
                    f"A Ray actor died during training. Trying to restart "
                    f"and continue training from last checkpoint "
                    f"(restart {tries + 1} of {max_actor_restarts}). "
                    f"Sleeping for 10 seconds for cleanup.")
                time.sleep(10)
            else:
                raise RuntimeError(
                    "A Ray actor died during training and the maximum number "
                    "of retries ({}) is exhausted. Checkpoints have been "
                    "stored at `{}` with prefix `{}` - you can pass these "
                    "parameters as `checkpoint_path` and `checkpoint_prefix` "
                    "to the `train()` function to try to continue "
                    "the training.".format(max_actor_restarts, checkpoint_path,
                                           checkpoint_prefix))
            tries += 1

    if isinstance(evals_result, dict):
        evals_result.update(train_evals_result)
    if isinstance(additional_results, dict):
        additional_results.update(train_additional_results)
    return bst


def _predict(model: xgb.Booster,
             data: RayDMatrix,
             num_actors: int = 4,
             cpus_per_actor: int = 0,
             gpus_per_actor: int = 0,
             resources_per_actor: Optional[Dict] = None,
             **kwargs):
    _assert_ray_support()

    if not ray.is_initialized():
        ray.init()

    # Create remote actors
    actors = [
        _create_actor(i, num_actors, cpus_per_actor, gpus_per_actor,
                      resources_per_actor) for i in range(num_actors)
    ]
    logger.info(f"[RayXGBoost] Created {len(actors)} remote actors.")

    # Split data across workers
    wait_load = []
    for _, actor in enumerate(actors):
        wait_load.extend(_trigger_data_load(actor, data, []))

    try:
        ray.get(wait_load)
    except Exception as exc:
        logger.warning(f"Caught an error during prediction: {str(exc)}")
        for actor in actors:
            ray.kill(actor)
        raise

    # Put model into object store
    model_ref = ray.put(model)

    logger.info("[RayXGBoost] Starting XGBoost prediction.")

    # Train
    fut = [actor.predict.remote(model_ref, data, **kwargs) for actor in actors]

    try:
        actor_results = ray.get(fut)
    except Exception as exc:
        logger.warning(f"Caught an error during prediction: {str(exc)}")
        _shutdown(remote_workers=actors, force=True)
        raise

    _shutdown(remote_workers=actors, force=False)

    return combine_data(data.sharding, actor_results)


def predict(model: xgb.Booster,
            data: RayDMatrix,
            num_actors: int = 4,
            cpus_per_actor: int = 0,
            gpus_per_actor: int = 0,
            resources_per_actor: Optional[Dict] = None,
            max_actor_restarts: int = 0,
            **kwargs) -> Optional[np.ndarray]:
    """Distributed XGBoost predict via Ray.

    This function will connect to a Ray cluster, create ``num_actors``
    remote actors, send data shards to them, and have them predict labels
    using an XGBoost booster model. The results are then combined and
    returned.

    Args:
        model (xgb.Booster): Booster object to call for prediction.
        data (RayDMatrix): Data object containing the prediction data.
        num_actors (int): Number of parallel Ray actors.
        cpus_per_actor (int): Number of CPUs to be used per Ray actor.
        gpus_per_actor (int): Number of GPUs to be used per Ray actor.
        resources_per_actor (Optional[Dict]): Dict of additional resources
            required per Ray actor.
        max_actor_restarts (int): Number of retries when Ray actors fail.
            Defaults to 0 (no retries). Set to -1 for unlimited retries.

    Returns: ``np.ndarray`` containing the predicted labels.

    """
    max_actor_restarts = max_actor_restarts \
        if max_actor_restarts >= 0 else float("inf")
    _assert_ray_support()

    if not isinstance(data, RayDMatrix):
        raise ValueError(
            "The `data` argument passed to `train()` is not a RayDMatrix, "
            "but of type {}. "
            "\nFIX THIS by instantiating a RayDMatrix first: "
            "`data = RayDMatrix(data=data)`.".format(type(data)))

    tries = 0
    while tries <= max_actor_restarts:
        try:
            return _predict(
                model,
                data,
                num_actors=num_actors,
                cpus_per_actor=cpus_per_actor,
                gpus_per_actor=gpus_per_actor,
                resources_per_actor=resources_per_actor,
                **kwargs)
        except RayActorError:
            if tries + 1 <= max_actor_restarts:
                logger.warning(
                    "A Ray actor died during prediction. Trying to restart "
                    "prediction from scratch. "
                    "Sleeping for 10 seconds for cleanup.")
                time.sleep(10)
            else:
                raise RuntimeError(
                    "A Ray actor died during prediction and the maximum "
                    "number of retries ({}) is exhausted.".format(
                        max_actor_restarts))
            tries += 1
    return None<|MERGE_RESOLUTION|>--- conflicted
+++ resolved
@@ -318,25 +318,20 @@
             os.remove(checkpoint_file)
 
 
-<<<<<<< HEAD
 def _shutdown(remote_workers: List[ActorHandle], queue: Optional[Queue] = None,
               force: bool
 = False):
-    if not force:
-        logger.debug(f"Killing worker {len(remote_workers)} workers.")
-=======
-def _shutdown(remote_workers: List[ActorHandle], force: bool = False):
     if force:
->>>>>>> f937fe7c
+        logger.debug(f"Killing {len(remote_workers)} workers.")
         for worker in remote_workers:
             ray.kill(worker)
-        if queue:
-            logger.debug("Killing Queue actor.")
+        if queue is not None:
+            logger.debug("Killing Queue.")
             ray.kill(queue.actor)
     else:
         try:
             [worker.__ray_terminate__.remote() for worker in remote_workers]
-            if queue:
+            if queue is not None:
                 queue.actor.__ray_terminate__.remote()
         except RayActorError:
             logger.warning("Failed to shutdown gracefully, forcing a "
@@ -401,10 +396,7 @@
     try:
         ray.get(wait_load)
     except Exception:
-        for actor in actors:
-            ray.kill(actor)
-        if queue:
-            ray.kill(queue)
+        _shutdown(actors, queue, force=True)
         raise
 
     logger.info("[RayXGBoost] Starting XGBoost training.")
@@ -606,8 +598,7 @@
         ray.get(wait_load)
     except Exception as exc:
         logger.warning(f"Caught an error during prediction: {str(exc)}")
-        for actor in actors:
-            ray.kill(actor)
+        _shutdown(actors, force=True)
         raise
 
     # Put model into object store
