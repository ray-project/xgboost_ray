import os
import shutil
import tempfile
import unittest
from unittest.mock import patch

import numpy as np

import ray
from ray import tune
from ray.tune import TuneError
from ray.tune.integration.xgboost import \
    TuneReportCallback as OrigTuneReportCallback, \
    TuneReportCheckpointCallback as OrigTuneReportCheckpointCallback

from xgboost_ray import RayDMatrix, train, RayParams
from xgboost_ray.tune import TuneReportCallback,\
    TuneReportCheckpointCallback, _try_add_tune_callback


class XGBoostRayTuneTest(unittest.TestCase):
    def setUp(self):
        ray.init(num_cpus=4)
        repeat = 8  # Repeat data a couple of times for stability
        x = np.array([
            [1, 0, 0, 0],  # Feature 0 -> Label 0
            [0, 1, 0, 0],  # Feature 1 -> Label 1
            [0, 0, 1, 1],  # Feature 2+3 -> Label 2
            [0, 0, 1, 0],  # Feature 2+!3 -> Label 3
        ] * repeat)
        y = np.array([0, 1, 2, 3] * repeat)

        self.params = {
            "xgb": {
                "booster": "gbtree",
                "nthread": 1,
                "max_depth": 2,
                "objective": "multi:softmax",
                "num_class": 4,
                "eval_metric": ["mlogloss", "merror"],
            },
            "num_boost_round": tune.choice([1, 3])
        }

        def train_func(ray_params, callbacks=None, **kwargs):
            def _inner_train(config, checkpoint_dir):
                train_set = RayDMatrix(x, y)
                train(
                    config["xgb"],
                    dtrain=train_set,
                    ray_params=ray_params,
                    num_boost_round=config["num_boost_round"],
                    evals=[(train_set, "train")],
                    callbacks=callbacks,
                    **kwargs)

            return _inner_train

        self.train_func = train_func
        self.experiment_dir = tempfile.mkdtemp()

    def tearDown(self):
        ray.shutdown()
        shutil.rmtree(self.experiment_dir)

<<<<<<< HEAD
    def numItersCheck(self, num_actors):
        ray_params = RayParams(cpus_per_actor=1, num_actors=num_actors)
=======
    # noinspection PyTypeChecker
    def testNumIters(self):
        ray_params = RayParams(cpus_per_actor=1, num_actors=2)
>>>>>>> 43172dcd
        analysis = tune.run(
            self.train_func(ray_params),
            config=self.params,
            resources_per_trial=ray_params.get_tune_resources(),
            num_samples=2)

        self.assertSequenceEqual(
            list(analysis.results_df["training_iteration"]),
            list(analysis.results_df["config.num_boost_round"]))

    # noinspection PyTypeChecker
    def testNumItersSingleActor(self):
        self.numItersCheck(num_actors=1)

    def testNumItersMultipleActor(self):
        self.numItersCheck(num_actors=2)

    def testElasticFails(self):
        """Test if error is thrown when using Tune with elastic training."""
        ray_params = RayParams(
            cpus_per_actor=1, num_actors=1, elastic_training=True)
        with self.assertRaises(TuneError):
            tune.run(
                self.train_func(ray_params),
                config=self.params,
                resources_per_trial=ray_params.get_tune_resources(),
                num_samples=1)

    def testReplaceTuneCheckpoints(self):
        """Test if ray.tune.integration.xgboost callbacks are replaced"""
        # Report callback
        in_cp = [OrigTuneReportCallback(metrics="met")]
        in_dict = {"callbacks": in_cp}

        with patch("xgboost_ray.tune.is_session_enabled") as mocked:
            mocked.return_value = True
            _try_add_tune_callback(in_dict)

        replaced = in_dict["callbacks"][0]
        self.assertTrue(isinstance(replaced, TuneReportCallback))
        self.assertSequenceEqual(replaced._metrics, ["met"])

        # Report and checkpointing callback
        in_cp = [
            OrigTuneReportCheckpointCallback(metrics="met", filename="test")
        ]
        in_dict = {"callbacks": in_cp}

        with patch("xgboost_ray.tune.is_session_enabled") as mocked:
            mocked.return_value = True
            _try_add_tune_callback(in_dict)

        replaced = in_dict["callbacks"][0]
        self.assertTrue(isinstance(replaced, TuneReportCheckpointCallback))
        self.assertSequenceEqual(replaced._report._metrics, ["met"])
        self.assertEqual(replaced._checkpoint._filename, "test")

    def testEndToEndCheckpointing(self):
        ray_params = RayParams(cpus_per_actor=1, num_actors=2)
        analysis = tune.run(
            self.train_func(
                ray_params,
                callbacks=[TuneReportCheckpointCallback(frequency=1)]),
            config=self.params,
            resources_per_trial=ray_params.get_tune_resources(),
            num_samples=1,
            metric="train-mlogloss",
            mode="min",
            log_to_file=True,
            local_dir=self.experiment_dir)

        self.assertTrue(os.path.exists(analysis.best_checkpoint))

    def testEndToEndCheckpointingOrigTune(self):
        ray_params = RayParams(cpus_per_actor=1, num_actors=2)
        analysis = tune.run(
            self.train_func(
                ray_params, callbacks=[OrigTuneReportCheckpointCallback()]),
            config=self.params,
            resources_per_trial=ray_params.get_tune_resources(),
            num_samples=1,
            metric="train-mlogloss",
            mode="min",
            log_to_file=True,
            local_dir=self.experiment_dir)

        self.assertTrue(os.path.exists(analysis.best_checkpoint))


if __name__ == "__main__":
    import pytest
    import sys
    sys.exit(pytest.main(["-v", __file__]))<|MERGE_RESOLUTION|>--- conflicted
+++ resolved
@@ -63,14 +63,9 @@
         ray.shutdown()
         shutil.rmtree(self.experiment_dir)
 
-<<<<<<< HEAD
-    def numItersCheck(self, num_actors):
-        ray_params = RayParams(cpus_per_actor=1, num_actors=num_actors)
-=======
     # noinspection PyTypeChecker
     def testNumIters(self):
         ray_params = RayParams(cpus_per_actor=1, num_actors=2)
->>>>>>> 43172dcd
         analysis = tune.run(
             self.train_func(ray_params),
             config=self.params,
@@ -80,13 +75,6 @@
         self.assertSequenceEqual(
             list(analysis.results_df["training_iteration"]),
             list(analysis.results_df["config.num_boost_round"]))
-
-    # noinspection PyTypeChecker
-    def testNumItersSingleActor(self):
-        self.numItersCheck(num_actors=1)
-
-    def testNumItersMultipleActor(self):
-        self.numItersCheck(num_actors=2)
 
     def testElasticFails(self):
         """Test if error is thrown when using Tune with elastic training."""
