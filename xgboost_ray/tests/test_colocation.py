--- conflicted
+++ resolved
@@ -132,50 +132,6 @@
         except ImportError:
             self.skipTest("Tune is not installed.")
             return
-<<<<<<< HEAD
-        cluster = self.ray_start_cluster
-        cluster.add_node(num_cpus=2)
-        cluster.add_node(num_cpus=2)
-        ray.init(address=cluster.address)
-
-        ray_params = RayParams(
-            max_actor_restarts=1, num_actors=2, cpus_per_actor=1)
-
-        def _mock_train(*args, _training_state, **kwargs):
-            try:
-                results = _train(
-                    *args, _training_state=_training_state, **kwargs)
-                return results
-            except Exception:
-                raise
-            finally:
-                assert len(_training_state.actors) == 2
-                if not any(a is None for a in _training_state.actors):
-                    actor_infos = ray.actors()
-                    actor_nodes = []
-                    for a in _training_state.actors:
-                        actor_info = actor_infos.get(a._actor_id.hex())
-                        actor_node = actor_info["Address"]["NodeID"]
-                        actor_nodes.append(actor_node)
-                    assert actor_nodes[0] == actor_nodes[1]
-
-        def train_func(params, x, y, ray_params):
-            def inner_func(config):
-                with patch("xgboost_ray.main._train", _mock_train):
-                    train(
-                        params,
-                        RayDMatrix(x, y),
-                        num_boost_round=4,
-                        ray_params=ray_params)
-
-            return inner_func
-
-        tune.run(
-            train_func(self.params, self.x, self.y, ray_params),
-            resources_per_trial=ray_params.get_tune_resources(),
-            num_samples=1,
-        )
-=======
         with self.ray_start_cluster() as cluster:
             cluster.add_node(num_cpus=2)
             cluster.add_node(num_cpus=2)
@@ -215,13 +171,9 @@
 
             tune.run(
                 train_func(self.params, self.x, self.y, ray_params),
-                resources_per_trial={
-                    "cpu": 0,
-                    "extra_cpu": 2
-                },
+                resources_per_trial=ray_params.get_tune_resources(),
                 num_samples=1,
             )
->>>>>>> 3d13c959
 
 
 if __name__ == "__main__":
